defmodule Anoma.MixProject do
  use Mix.Project

  @version "0.10.0"

  def project do
    [
      app: :anoma,
      version: @version,
      elixir: "~> 1.15",
      start_permanent: Mix.env() == :prod,
      deps: deps(),
      dialyzer: [
        plt_local_path: "plts/anoma.plt",
        plt_core_path: "plts/core.plt",
        flags: ["-Wno_improper_lists"],
        plt_add_apps: [:mix]
      ],
      # Docs
      name: "Anoma",
      docs: docs(),
      # Nockma eval
      escript: escript(),
      # Burrito release
      releases: releases()
    ]
  end

  def releases do
    [
      anoma: [
        steps: [:assemble, &Burrito.wrap/1],
        burrito: [
          targets: [
            linux: [os: :linux, cpu: :x86_64]
            # macos: [os: :darwin, cpu: :x86_64],
            # macos_m1: [os: :darwin, cpu: :aarch64],
            # windows: [os: :windows, cpu: :x86_64]
          ]
        ]
      ]
    ]
  end

  # Run "mix help compile.app" to learn about applications.
  def application do
    [
      mod: {Anoma, []},
      extra_applications: [
        :logger,
        :crypto,
        :mnesia,
        :observer,
        :wx,
        :runtime_tools,
        :debugger,
        :enacl
      ]
    ]
  end

  # Run "mix help deps" to learn about dependencies.
  defp deps do
    [
      {:enacl, git: "https://github.com/anoma/enacl/"},
      {:mnesia_rocksdb, git: "https://github.com/mariari/mnesia_rocksdb"},
      {:typed_struct, "~> 0.3.0"},
      {:xxhash, "~> 0.3"},
      {:recon, "~> 2.5.4"},
      {:rexbug, ">= 2.0.0-rc1"},
      # until the next Kino release
      {:kino, git: "https://github.com/livebook-dev/kino"},
      {:ex_doc, "~> 0.31", only: [:dev], runtime: false},
      {:dialyxir, "~> 1.3", only: [:dev], runtime: false},
      {:optimus, "~> 0.2"},
<<<<<<< HEAD
      {:burrito, "~> 1.0.4"},
      {:plug_crypto, "~> 2.0"}
=======
      {:plug_crypto, "~> 2.0"},
      {:toml, "~> 0.7"}
>>>>>>> d7f4d874
      # {:dep_from_hexpm, "~> 0.3.0"},
      # {:dep_from_git, git: "https://github.com/elixir-lang/my_dep.git", tag: "0.1.0"}
    ]
  end

  defp docs do
    [
      main: "readme",
      extras: extras(),
      source_ref: "v#{@version}",
      javascript_config_path: "./.doc-versions.js",
      extra_section: "GUIDES",
      groups_for_extras: group_for_extras(),
      groups_for_modules: group_for_modules(),
      before_closing_body_tag: &docs_before_closing_body_tag/1
    ]
  end

  def group_for_modules() do
    [
      "Resource Machine": [~r/^Nock.?/, ~r/^Noun.?/, ~r/^Anoma.Resource.?/],
      "Anoma Actors": [Anoma.Node],
      Mempool: ~r/^Anoma.Node.Mempool.?/,
      Executor: ~r/^Anoma.Node.Executor.?/,
      Identity: [~r/^Anoma.Identity.?/, ~r/^Anoma.Node.Identity.?/],
      Intents: ~r/^Anoma.Node.Intent.?/,
      Storage: [~r/^Anoma.Node.Storage.?/, Anoma.Storage, Anoma.Order],
      "Cryptographic Primitives": [~r/^Anoma.Crypto.?/],
      Solver: [~r/^Anoma.Node.Solver.?/],
      CommitmentTree: [~r/^CommitmentTree.?/],
      Utilities: [Anoma.Node.Utility, Anoma.Mnesia, Anoma.Communicator],
      "Test Helpers": ~r/^TestHelper.?/
    ]
  end

  def group_for_extras() do
    [
      "Guide Index": "documentation/index_docs.livemd",
      "Contributors Guide": ~r/documentation\/contributing\/.?/,
      "Contributors Guide": "documentation/CONTRIBUTING.livemd",
      "Visualizing Anoma": ~r/documentation\/visualization\/.?/,
      "Visualizing Anoma": "documentation/visualization.livemd",
      "Nock Environment": ~r/documentation\/hoon\/.?/,
      "Nock Environment": "documentation/hoon.livemd"
    ]
  end

  def extras() do
    ["README.md" | all_docs("./documentation")]
  end

  def escript do
    [
      main_module: Anoma.Cli,
      name: "anoma",
      app: nil
    ]
  end

  defp docs_before_closing_body_tag(:html) do
    # https://hexdocs.pm/ex_doc/readme.html#extensions
    """
    <script src="https://cdn.jsdelivr.net/npm/mermaid@10.7.0/dist/mermaid.min.js"></script>
    <script>
    document.addEventListener("DOMContentLoaded", function () {
    mermaid.initialize({
      startOnLoad: false,
      theme: document.body.className.includes("dark") ? "dark" : "default"
    });
    let id = 0;
    for (const codeEl of document.querySelectorAll("pre code.mermaid")) {
      const preEl = codeEl.parentElement;
      const graphDefinition = codeEl.textContent;
      const graphEl = document.createElement("div");
      const graphId = "mermaid-graph-" + id++;
      mermaid.render(graphId, graphDefinition).then(({svg, bindFunctions}) => {
        graphEl.innerHTML = svg;
        bindFunctions?.(graphEl);
        preEl.insertAdjacentElement("afterend", graphEl);
        preEl.remove();
      });
    }
    });
    </script>
    <script src="https://cdn.jsdelivr.net/npm/vega@5.20.2"></script>
    <script src="https://cdn.jsdelivr.net/npm/vega-lite@5.1.1"></script>
    <script src="https://cdn.jsdelivr.net/npm/vega-embed@6.18.2"></script>
    <script>
    document.addEventListener("DOMContentLoaded", function () {
    for (const codeEl of document.querySelectorAll("pre code.vega-lite")) {
      try {
        const preEl = codeEl.parentElement;
        const spec = JSON.parse(codeEl.textContent);
        const plotEl = document.createElement("div");
        preEl.insertAdjacentElement("afterend", plotEl);
        vegaEmbed(plotEl, spec);
        preEl.remove();
      } catch (error) {
        console.log("Failed to render Vega-Lite plot: " + error)
      }
    }
    });
    </script>
    """
  end

  defp docs_before_closing_body_tag(_), do: ""

  defp all_docs(dir) do
    [dir | dir_from_path(dir)]
    |> Stream.map(fn x -> Path.wildcard(Path.join(x, "*livemd")) end)
    |> Stream.concat()
    |> Enum.sort()
  end

  defp dir_from_path(dir) do
    File.ls!(dir)
    |> Stream.map(&Path.join(dir, &1))
    |> Stream.filter(&File.dir?(&1))
    |> Enum.map(fn x -> [x | dir_from_path(x)] end)
    |> Enum.concat()
  end
end<|MERGE_RESOLUTION|>--- conflicted
+++ resolved
@@ -73,13 +73,9 @@
       {:ex_doc, "~> 0.31", only: [:dev], runtime: false},
       {:dialyxir, "~> 1.3", only: [:dev], runtime: false},
       {:optimus, "~> 0.2"},
-<<<<<<< HEAD
       {:burrito, "~> 1.0.4"},
+      {:toml, "~> 0.7"},
       {:plug_crypto, "~> 2.0"}
-=======
-      {:plug_crypto, "~> 2.0"},
-      {:toml, "~> 0.7"}
->>>>>>> d7f4d874
       # {:dep_from_hexpm, "~> 0.3.0"},
       # {:dep_from_git, git: "https://github.com/elixir-lang/my_dep.git", tag: "0.1.0"}
     ]
