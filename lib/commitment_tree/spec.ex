--- conflicted
+++ resolved
@@ -39,8 +39,6 @@
       :crypto.hash(:sha256, x <> y)
     end)
   end
-<<<<<<< HEAD
-=======
 
   # cairo poseidon cm tree spec
   @spec cairo_poseidon_cm_tree_spec() :: CommitmentTree.Spec.t()
@@ -50,5 +48,4 @@
       |> :binary.list_to_bin()
     end)
   end
->>>>>>> f517a403
 end