defmodule Examples.ECommitmentTree do
  require ExUnit.Assertions
  import ExUnit.Assertions

  def tree_storage() do
    :cmtree_test
  end

  @spec sha256_32_spec() :: CommitmentTree.Spec.t()
  def sha256_32_spec() do
    tree = CommitmentTree.Spec.cm_tree_spec()
<<<<<<< HEAD
=======

    assert tree.key_size == 256
    assert tree.depth == 32
    assert tree.splay == 2

    tree
  end

  @spec cairo_poseidon_spec() :: CommitmentTree.Spec.t()
  def cairo_poseidon_spec() do
    tree = CommitmentTree.Spec.cairo_poseidon_cm_tree_spec()
>>>>>>> f517a403

    assert tree.key_size == 256
    assert tree.depth == 32
    assert tree.splay == 2

    tree
  end

  @spec memory_backed_ct(CommitmentTree.Spec.t()) :: CommitmentTree.t()
  def memory_backed_ct(spec \\ sha256_32_spec()) do
    tree = CommitmentTree.new(spec, nil)

    assert tree.size == 0
    assert tree.table == nil

    tree
  end

  @spec empty_mnesia_backed_ct(CommitmentTree.Spec.t()) :: CommitmentTree.t()
  def empty_mnesia_backed_ct(spec \\ sha256_32_spec()) do
    # Ensure it's really empty
    :mnesia.delete_table(tree_storage())
    CommitmentTree.init_storage(tree_storage())
    tree = CommitmentTree.new(spec, tree_storage())

    assert tree.size == 0
    assert tree.table == tree_storage()

    tree
  end

  @doc """
  This fetches the current mnesia tree storage

  This value is expected to differ, and will be a fixture for other
  tests to assert about.
  """
  @spec current_tree_mnesia_ct(CommitmentTree.Spec.t()) :: CommitmentTree.t()
  def current_tree_mnesia_ct(spec \\ sha256_32_spec()) do
    tree = CommitmentTree.new(spec, tree_storage())

    assert :mnesia.table_info(tree_storage(), :size) == tree.size

    tree
  end

  @spec babylon_mnesia_ct(CommitmentTree.Spec.t()) :: CommitmentTree.t()
  def babylon_mnesia_ct(spec \\ sha256_32_spec()) do
    # This resets the table, this binding is important!
    empty_ct = empty_mnesia_backed_ct(spec)

    # It's fine the adding hashes come from sha256. Cuz Cairo poseidon hash also
    # returns 256bits.
    hashes =
      Enum.map(["Londo", "G'kar", "Kosh", "Sinclair", "Ivanova"], fn x ->
        :crypto.hash(:sha256, x)
      end)

    {ct, anchor} = CommitmentTree.add(empty_ct, hashes)

    assert length(hashes) == ct.size

    restored_tc = current_tree_mnesia_ct(spec)

    assert ct == restored_tc, "Restoring from storage gives the same tree"

    for {hash, index} <- Enum.with_index(hashes) do
      prove = CommitmentTree.prove(ct, index)
      wrong = CommitmentTree.prove(ct, index + 1)

      assert CommitmentTree.Proof.verify(spec, prove, anchor, hash)
      refute CommitmentTree.Proof.verify(spec, wrong, anchor, hash)
    end

    ct
  end

  @spec lots_of_inserts_ct(CommitmentTree.Spec.t()) :: CommitmentTree.t()
  def lots_of_inserts_ct(spec \\ sha256_32_spec()) do
    ct = memory_backed_ct(spec)

    {ct_batches, keys} =
      Enum.reduce(1..100, {ct, []}, fn _, {ct, keys} ->
        new_keys =
          Enum.map(0..:rand.uniform(25), fn _ ->
            :crypto.strong_rand_bytes(32)
          end)

        {ct, _anchor} = CommitmentTree.add(ct, new_keys)
        {ct, keys ++ new_keys}
      end)

    {ct_allatonce, _anchor} = CommitmentTree.add(ct, keys)

    assert ct_batches == ct_allatonce,
           "adding 2,500 keys in batches and all at once is the same"

    ct_oneatatime =
      Enum.reduce(keys, ct, fn cm, ct ->
        elem(CommitmentTree.add(ct, [cm]), 0)
      end)

    assert ct_batches == ct_oneatatime,
           "adding 2,500 keys in batches and one at the time is the same"

    ct_batches
  end
end<|MERGE_RESOLUTION|>--- conflicted
+++ resolved
@@ -9,8 +9,6 @@
   @spec sha256_32_spec() :: CommitmentTree.Spec.t()
   def sha256_32_spec() do
     tree = CommitmentTree.Spec.cm_tree_spec()
-<<<<<<< HEAD
-=======
 
     assert tree.key_size == 256
     assert tree.depth == 32
@@ -22,7 +20,6 @@
   @spec cairo_poseidon_spec() :: CommitmentTree.Spec.t()
   def cairo_poseidon_spec() do
     tree = CommitmentTree.Spec.cairo_poseidon_cm_tree_spec()
->>>>>>> f517a403
 
     assert tree.key_size == 256
     assert tree.depth == 32
