--- conflicted
+++ resolved
@@ -151,11 +151,7 @@
   def mug(noun) do
     :erlang.term_to_binary(noun)
     # seed: %mug
-<<<<<<< HEAD
     |> Murmur.hash_x86_32(6_780_269)
-=======
-    |> :xxhash.hash64(6_780_269)
->>>>>>> 464c8b2b
   end
 
   @spec list_nock_to_erlang(0) :: []
