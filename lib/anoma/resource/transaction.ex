defmodule Anoma.Resource.Transaction do
  @moduledoc """
  I represent a resource machine transaction
  """

  require Logger

  alias __MODULE__
  use TypedStruct

  import Anoma.Resource
  alias Anoma.Resource.Delta
  alias Anoma.Resource.ProofRecord
  import Noun

  # doesn't have all the fields yet.
  typedstruct enforce: true do
    field(:roots, list(binary()), default: [])
    field(:commitments, list(binary()), default: [])
    field(:nullifiers, list(binary()), default: [])
    field(:proofs, list(ProofRecord.t()), default: [])
    field(:compliance_proofs, list({binary(), binary()}), default: [])
    field(:delta, Delta.t(), default: %{})
    field(:extra, list(binary()), default: [])
    field(:preference, term(), default: nil)
  end

  # preference function not yet supported
  @spec to_noun(t()) :: Noun.t()
  def to_noun(transaction = %Transaction{}) do
    [
      transaction.roots ++ 0,
      transaction.commitments ++ 0,
      transaction.nullifiers ++ 0,
      for proof <- transaction.proofs do
        ProofRecord.to_noun(proof)
<<<<<<< HEAD
      end,
      for {a, b} <- transaction.compliance_proofs do
        [a | b]
      end,
=======
      end ++ 0,
>>>>>>> da4ad102
      Delta.to_noun(transaction.delta),
      transaction.extra
      | [[1 | 0], 0 | 0]
    ]
  end

  @spec from_noun(Noun.t()) :: t()
  def from_noun([
        roots,
        commitments,
        nullifiers,
        proofs,
        compliance_proofs,
        delta,
        extra | _preference
      ]) do
    %Transaction{
      roots: list_nock_to_erlang(roots),
      commitments: list_nock_to_erlang(commitments),
      nullifiers: list_nock_to_erlang(nullifiers),
      proofs:
        for proof <- list_nock_to_erlang(proofs) do
          ProofRecord.from_noun(proof)
        end,
      compliance_proofs:
        for [a | b] <- list_nock_to_erlang(compliance_proofs) do
          {a, b}
        end,
      delta: Delta.from_noun(delta),
      extra: extra,
      preference: nil
    }
  end

  @spec compose(t(), t()) :: t()
  def compose(tx1, tx2) do
    # I still don't know if proofs have to be unique...
    if Enum.any?(tx1.commitments, fn x -> x in tx2.commitments end) ||
         Enum.any?(tx1.nullifiers, fn x -> x in tx2.nullifiers end) do
      nil
    else
      %Transaction{
        roots: tx1.roots ++ tx2.roots,
        commitments: tx1.commitments ++ tx2.commitments,
        nullifiers: tx1.nullifiers ++ tx2.nullifiers,
        proofs: tx1.proofs ++ tx2.proofs,
        compliance_proofs: tx1.compliance_proofs ++ tx2.compliance_proofs,
        delta: Delta.add(tx1.delta, tx2.delta),
        extra: tx1.extra ++ tx2.extra
        # preference
      }
    end
  end

  @spec verify(t()) :: boolean()
  def verify(transaction) do
    # the transparent proofs are just all the involved resources
    proved_resources =
      for proof_record <- transaction.proofs do
        proof_record.proof.resource
      end

    # todo: check that this is an exact partition
    {committed, nullified} =
      partition_resources(
        proved_resources,
        transaction.commitments,
        transaction.nullifiers
      )

    Logger.debug("committed resource set: #{inspect(committed)}")
    Logger.debug("nullified resource set: #{inspect(nullified)}")

    resource_set_valid =
      length(committed) == length(transaction.commitments) &&
        length(nullified) == length(transaction.nullifiers)

    Logger.debug("resource set valid: #{inspect(resource_set_valid)}")

    committed_delta_sum =
      for %{resource: r} <- committed, reduce: %{} do
        sum ->
          Logger.debug("running committed delta sum: #{inspect(sum)}")
          Delta.add(sum, delta(r))
      end

    Logger.debug("committed delta sum: #{inspect(committed_delta_sum)}")

    nullified_delta_sum =
      for %{resource: r} <- nullified, reduce: %{} do
        sum ->
          Logger.debug("running nullified delta sum: #{inspect(sum)}")
          Delta.add(sum, delta(r))
      end

    Logger.debug("nullified delta sum: #{inspect(nullified_delta_sum)}")

    tx_delta_sum = Delta.sub(committed_delta_sum, nullified_delta_sum)
    Logger.debug("summed deltas: #{inspect(tx_delta_sum)}")

    delta_valid = tx_delta_sum == transaction.delta
    Logger.debug("delta valid: #{inspect(delta_valid)}")

    # now run the resource logics, passing the transactions
    all_logics_valid =
      for resource <- proved_resources, reduce: true do
        acc ->
          result = transparent_run_resource_logic(transaction, resource)
          Logger.debug("resource logic result: #{inspect(result)}")
          acc && result
      end

    Logger.debug("all logics valid: #{inspect(all_logics_valid)}")

    resource_set_valid && delta_valid && all_logics_valid
  end

  # todo: not efficient
  def partition_resources(resources, commitments, nullifiers) do
    Logger.debug(
      "partitioning resources into #{inspect(length(commitments))}c, #{inspect(length(nullifiers))}n: #{inspect(resources)}"
    )

    # silly hack. will be deleting this function anyway
    commitments = [<<>> | commitments]
    nullifiers = [<<>> | nullifiers]

    {committed_set, nullified_set} =
      for r <- resources,
          c <- commitments,
          n <- nullifiers,
          reduce: {MapSet.new(), MapSet.new()} do
        {committed, nullified} ->
          cond do
            c |> commits_to(r) ->
              {MapSet.put(committed, %{commitment: c, resource: r}),
               nullified}

            n |> nullifies(r) ->
              {committed, MapSet.put(nullified, %{nullifier: n, resource: r})}

            true ->
              {committed, nullified}
          end
      end

    {MapSet.to_list(committed_set), MapSet.to_list(nullified_set)}
  end
end<|MERGE_RESOLUTION|>--- conflicted
+++ resolved
@@ -34,14 +34,10 @@
       transaction.nullifiers ++ 0,
       for proof <- transaction.proofs do
         ProofRecord.to_noun(proof)
-<<<<<<< HEAD
-      end,
+      end ++ 0,
       for {a, b} <- transaction.compliance_proofs do
         [a | b]
-      end,
-=======
       end ++ 0,
->>>>>>> da4ad102
       Delta.to_noun(transaction.delta),
       transaction.extra
       | [[1 | 0], 0 | 0]
