defmodule Anoma.Node.Mempool do
  use GenServer
  use TypedStruct
  require Logger

  alias Anoma.{Block, Transaction, Order, Serializer}
  alias Anoma.Block.Base
  alias Anoma.Node.Executor
  alias Anoma.Node.Storage.Ordering
  alias Anoma.Node.Router
  alias __MODULE__

  @type transactions :: list(Transaction.t())
  typedstruct do
    field(:ordering, Router.Addr.t())
    field(:executor, Router.Addr.t())
    field(:block_storage, atom(), default: Anoma.Block)
    field(:transactions, transactions, default: [])
    field(:round, non_neg_integer(), default: 0)
    field(:topic, Router.Addr.t())

    field(:key, {Serializer.public_key(), Serializer.private_key()},
      default: :crypto.generate_key(:rsa, {1024, 65537})
    )
  end

  def init(args) do
    primary =
      Map.merge(%Mempool{}, args |> Enum.into(%{}))

    # TODO add a flag in storage for yes if we want rocksdb copies
    Block.create_table(primary.block_storage, false)
    Logger.info("mempool topic #{inspect(primary.topic)}")
    {:ok, primary}
  end

  ############################################################
  #                      Public RPC API                      #
  ############################################################

  @spec execute(Router.Addr.t()) :: non_neg_integer()
  def execute(server) do
    Router.call(server, :execute, 10_000)
  end

  @spec tx(Router.Addr.t(), Transaction.execution()) :: Transaction.t()
  def tx(server, tx_code) do
    Router.call(server, {:tx, tx_code}, 10_000)
  end

  @spec soft_reset(Router.Addr.t()) :: :ok
  def soft_reset(server) do
    Router.cast(server, :soft_reset)
  end

  @spec hard_reset(Router.Addr.t()) :: :ok
  def hard_reset(server) do
    Router.cast(server, :hard_reset)
  end

  @spec state(Router.Addr.t()) :: t()
  def state(server) do
    Router.call(server, :state)
  end

  @spec pending_txs(Router.Addr.t()) :: transactions
  def pending_txs(server) do
    Router.call(server, :pending_txs)
  end

  ############################################################
  #                    Genserver Behavior                    #
  ############################################################

  def handle_call(:state, _from, state) do
    {:reply, state, state}
  end

  def handle_call({:tx, tx_code}, _from, state) do
    ntrans = handle_tx(tx_code, state)
    nstate = %Mempool{state | transactions: [ntrans | state.transactions]}
    Router.cast(state.topic, {:submitted, ntrans})
    {:reply, ntrans, nstate}
  end

  def handle_call(:execute, _from, state) do
    {length_ran, new_state} = handle_execute(state)
    Router.cast(state.topic, {:executed, {:ok, length_ran}})
    {:reply, {:ok, length_ran}, new_state}
  end

  def handle_call(:pending_txs, _from, state) do
    {:reply, state.transactions, state}
  end

<<<<<<< HEAD
  def handle_cast(:soft_reset, state) do
    kill_transactions(state.transactions, state.executor)
    {:noreply, reset_state(state)}
  end

  def handle_cast(:hard_reset, state) do
    snapshot = Ecom.snapshot(state.executor)
    kill_transactions(state.transactions, state.executor)
=======
  def handle_cast(:soft_reset, _from, state) do
    kill_transactions(state.transactions)
    {:noreply, reset_state(state)}
  end

  def handle_cast(:hard_reset, _from, state) do
    snapshot = Executor.snapshot(state.executor)
    kill_transactions(state.transactions)
>>>>>>> c4efb010
    reset_blocks(state)
    Ordering.hard_reset(state.ordering, snapshot)
    {:noreply, reset_state(state)}
  end

  ############################################################
  #                  Genserver Implementation                #
  ############################################################

  @spec handle_tx(Transaction.execution(), t()) :: Transaction.t()
  def handle_tx(tx_code, state) do
    random_tx_id = random_id()
    pid = Executor.fire_new_transaction(state.executor, random_tx_id, tx_code)
    Transaction.new(random_tx_id, pid, tx_code)
  end

  @spec handle_execute(t()) :: {non_neg_integer(), t()}
  def handle_execute(state) do
    {executing, left} = Enum.split(state.transactions, 100)
    block = produce_block(state, executing)
    choose_and_execute_ordering(state, executing)
    save_block(state, block)
    new_state = %Mempool{state | transactions: left, round: state.round + 1}
    {length(executing), new_state}
  end

  ############################################################
  #                     Conceptual Helpers                   #
  ############################################################

  # 128-bit random id
  def random_id() do
    :crypto.strong_rand_bytes(16)
    |> Noun.atom_binary_to_integer()
  end

  # should we be doing this work, or should we making ordering do
  # this?
  @spec choose_and_execute_ordering(t(), list(Transaction.t())) :: :ok
  def choose_and_execute_ordering(state, transactions) do
    # get an ordering for the transactions we are executing
    ordered_transactions =
      order(transactions, Ordering.next_order(state.ordering))

    # send in the ordering for the write ready
    Ordering.new_order(state.ordering, ordered_transactions)

    # also send in the logic for write ready
    instrument({:write, length(ordered_transactions)})

    for ord <- ordered_transactions do
      send(Order.pid(ord), {:write_ready, Order.index(ord)})
    end

    :ok
  end

  @spec produce_block(t(), list(Transaction.t())) :: Block.t()
  def produce_block(state, trans) do
    trans
    |> Enum.map(&persistent_transaction/1)
    |> Base.new()
    |> Block.create(state.key, state.round)
  end

  @spec save_block(t(), Block.t()) :: {:atomic, :ok} | {:aborted, any()}
  def save_block(state, block) do
    encoded = Block.encode(block, state.block_storage)
    :mnesia.transaction(fn -> :mnesia.write(encoded) end)
  end

  @spec order(list(Transaction.t()), non_neg_integer()) ::
          Ordering.ordered_transactions()
  def order(executing, next_order) do
    executing
    |> Enum.shuffle()
    |> Enum.with_index(&order_format(&1, &2 + next_order))
  end

  ############################################################
  #                          Helpers                         #
  ############################################################

  def reset_blocks(state) do
    :mnesia.delete_table(state.block_storage)
    # TODO add a flag in storage for yes if we want rocksdb copies
    Block.create_table(state.block_storage, false)
  end

  @spec kill_transactions(list(Transaction.t()), GenServer.server()) :: :ok
  def kill_transactions(transactions, executor) do
    instrument({:kill, length(transactions)})

    for transaction <- transactions do
      instrument({:killing_pid, transaction})
    end

    Ecom.kill_transactions(executor, transactions)
    :ok
  end

  @spec reset_state(t()) :: t()
  def reset_state(state) do
    %Mempool{state | transactions: [], round: 0}
  end

  @spec persistent_transaction(Transaction.t()) ::
          {Noun.t(), Transaction.execution()}
  def persistent_transaction(trans) do
    {Transaction.id(trans), Transaction.transaction(trans)}
  end

  @spec order_format(Transaction.t(), non_neg_integer()) :: Order.t()
  def order_format(transaction, order) do
    Order.new(
      order,
      Transaction.id(transaction),
      Transaction.pid(transaction)
    )
  end

  defp instrument({:kill, len}) do
    Logger.info("Got Kill Signal killing #{inspect(len)} processes")
  end

  defp instrument({:killing_pid, pid}) do
    Logger.debug("Killing: #{inspect(pid)}")
  end

  defp instrument({:write, len}) do
    Logger.info("Sending :write_ready to #{inspect(len)} processes")
  end
end<|MERGE_RESOLUTION|>--- conflicted
+++ resolved
@@ -93,25 +93,14 @@
     {:reply, state.transactions, state}
   end
 
-<<<<<<< HEAD
-  def handle_cast(:soft_reset, state) do
+  def handle_cast(:soft_reset, _from, state) do
     kill_transactions(state.transactions, state.executor)
     {:noreply, reset_state(state)}
   end
 
-  def handle_cast(:hard_reset, state) do
-    snapshot = Ecom.snapshot(state.executor)
-    kill_transactions(state.transactions, state.executor)
-=======
-  def handle_cast(:soft_reset, _from, state) do
-    kill_transactions(state.transactions)
-    {:noreply, reset_state(state)}
-  end
-
   def handle_cast(:hard_reset, _from, state) do
     snapshot = Executor.snapshot(state.executor)
-    kill_transactions(state.transactions)
->>>>>>> c4efb010
+    kill_transactions(state.transactions, state.executor)
     reset_blocks(state)
     Ordering.hard_reset(state.ordering, snapshot)
     {:noreply, reset_state(state)}
@@ -201,7 +190,7 @@
     Block.create_table(state.block_storage, false)
   end
 
-  @spec kill_transactions(list(Transaction.t()), GenServer.server()) :: :ok
+  @spec kill_transactions(list(Transaction.t()), Router.Addr.t()) :: :ok
   def kill_transactions(transactions, executor) do
     instrument({:kill, length(transactions)})
 
@@ -209,7 +198,7 @@
       instrument({:killing_pid, transaction})
     end
 
-    Ecom.kill_transactions(executor, transactions)
+    Executor.kill_transactions(executor, transactions)
     :ok
   end
 
