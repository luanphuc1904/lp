--- conflicted
+++ resolved
@@ -76,17 +76,12 @@
                                                         a Worker instance.
   """
 
-<<<<<<< HEAD
-  @spec init({non_neg_integer(), transaction(), Nock.t(), Router.Addr.t()}) ::
+  @spec init(
+          {non_neg_integer(), transaction(), Nock.t(), Router.Addr.t(),
+           Router.addr() | nil}
+        ) ::
           {:ok, Worker.t()}
-  def init({id, tx, env, completion_topic}) do
-=======
-  @spec init(
-          {non_neg_integer(), {backend(), Noun.t()}, Nock.t(), Router.addr(),
-           Router.addr() | nil}
-        ) :: {:ok, Worker.t()}
   def init({id, tx, env, completion_topic, reply_to}) do
->>>>>>> 5b628376
     send(self(), :run)
 
     {:ok,
