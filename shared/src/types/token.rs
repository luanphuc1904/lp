//! A basic fungible token

use std::convert::TryFrom;
use std::fmt::Display;
use std::ops::{Add, AddAssign, Mul, Sub, SubAssign};
use std::str::FromStr;

use borsh::{BorshDeserialize, BorshSchema, BorshSerialize};
use serde::{Deserialize, Serialize};
use thiserror::Error;

use crate::types::address::{Address, Error as AddressError, InternalAddress};
use crate::types::ibc::data::FungibleTokenPacketData;
use crate::types::storage::{DbKeySeg, Key, KeySeg};

/// Amount in micro units. For different granularity another representation
/// might be more appropriate.
#[derive(
    Clone,
    Copy,
    Default,
    BorshSerialize,
    BorshDeserialize,
    BorshSchema,
    PartialEq,
    Eq,
    PartialOrd,
    Ord,
    Debug,
    Hash,
)]
pub struct Amount {
    micro: u64,
}

/// Maximum decimal places in a token [`Amount`] and [`Change`].
pub const MAX_DECIMAL_PLACES: u32 = 6;
/// Decimal scale of token [`Amount`] and [`Change`].
pub const SCALE: u64 = 1_000_000;
const SCALE_F64: f64 = SCALE as f64;

/// A change in tokens amount
pub type Change = i128;

impl Amount {
    /// Get the amount as a [`Change`]
    pub fn change(&self) -> Change {
        self.micro as Change
    }

    /// Spend a given amount.
    /// Panics when given `amount` > `self.micro` amount.
    pub fn spend(&mut self, amount: &Amount) {
        self.micro = self.micro.checked_sub(amount.micro).unwrap();
    }

    /// Receive a given amount.
    /// Panics on overflow.
    pub fn receive(&mut self, amount: &Amount) {
        self.micro = self.micro.checked_add(amount.micro).unwrap();
    }

    /// Create a new amount from whole number of tokens
    pub const fn whole(amount: u64) -> Self {
        Self {
            micro: amount * SCALE,
        }
    }

    /// Create a new amount with the maximum value
    pub fn max() -> Self {
        Self { micro: u64::MAX }
    }

    /// Create amount from Change
<<<<<<< HEAD
    /// 
=======
    ///
>>>>>>> 518d57d7
    /// # Panics
    ///
    /// Panics if the change is negative or overflows `u64`.
    pub fn from_change(change: Change) -> Self {
        Self {
            micro: change as u64,
        }
    }
}

impl serde::Serialize for Amount {
    fn serialize<S>(
        &self,
        serializer: S,
    ) -> std::result::Result<S::Ok, S::Error>
    where
        S: serde::Serializer,
    {
        let amount_string = self.to_string();
        serde::Serialize::serialize(&amount_string, serializer)
    }
}

impl<'de> serde::Deserialize<'de> for Amount {
    fn deserialize<D>(deserializer: D) -> std::result::Result<Self, D::Error>
    where
        D: serde::Deserializer<'de>,
    {
        use serde::de::Error;
        let amount_string: String =
            serde::Deserialize::deserialize(deserializer)?;
        Self::from_str(&amount_string).map_err(D::Error::custom)
    }
}

impl From<Amount> for f64 {
    /// Warning: `f64` loses precision and it should not be used when exact
    /// values are required.
    fn from(amount: Amount) -> Self {
        amount.micro as f64 / SCALE_F64
    }
}

impl From<f64> for Amount {
    /// Warning: `f64` loses precision and it should not be used when exact
    /// values are required.
    fn from(micro: f64) -> Self {
        Self {
            micro: (micro * SCALE_F64).round() as u64,
        }
    }
}

impl From<u64> for Amount {
    fn from(micro: u64) -> Self {
        Self { micro }
    }
}

impl From<Amount> for u64 {
    fn from(amount: Amount) -> Self {
        amount.micro
    }
}

impl Add for Amount {
    type Output = Amount;

    fn add(mut self, rhs: Self) -> Self::Output {
        self.micro += rhs.micro;
        self
    }
}

impl Mul<Amount> for u64 {
    type Output = Amount;

    fn mul(mut self, rhs: Amount) -> Self::Output {
        self *= rhs.micro;
        Self::Output::from(self)
    }
}

impl AddAssign for Amount {
    fn add_assign(&mut self, rhs: Self) {
        self.micro += rhs.micro
    }
}

impl Sub for Amount {
    type Output = Amount;

    fn sub(mut self, rhs: Self) -> Self::Output {
        self.micro -= rhs.micro;
        self
    }
}

impl SubAssign for Amount {
    fn sub_assign(&mut self, rhs: Self) {
        self.micro -= rhs.micro
    }
}

#[allow(missing_docs)]
#[derive(Error, Debug)]
pub enum AmountParseError {
    #[error("Error decoding token amount: {0}")]
    InvalidDecimal(rust_decimal::Error),
    #[error(
        "Error decoding token amount, too many decimal places: {0}. Maximum \
         {MAX_DECIMAL_PLACES}"
    )]
    ScaleTooLarge(u32),
    #[error("Error decoding token amount, the value is within invalid range.")]
    InvalidRange,
}

impl FromStr for Amount {
    type Err = AmountParseError;

    fn from_str(s: &str) -> Result<Self, Self::Err> {
        match rust_decimal::Decimal::from_str(s) {
            Ok(decimal) => {
                let scale = decimal.scale();
                if scale > 6 {
                    return Err(AmountParseError::ScaleTooLarge(scale));
                }
                let whole =
                    decimal * rust_decimal::Decimal::new(SCALE as i64, 0);
                let micro: u64 =
                    rust_decimal::prelude::ToPrimitive::to_u64(&whole)
                        .ok_or(AmountParseError::InvalidRange)?;
                Ok(Self { micro })
            }
            Err(err) => Err(AmountParseError::InvalidDecimal(err)),
        }
    }
}

impl Display for Amount {
    fn fmt(&self, f: &mut std::fmt::Formatter<'_>) -> std::fmt::Result {
        let decimal =
            rust_decimal::Decimal::new(self.micro as i64, MAX_DECIMAL_PLACES)
                .normalize();
        write!(f, "{}", decimal)
    }
}

impl From<Amount> for Change {
    fn from(amount: Amount) -> Self {
        amount.micro as i128
    }
}

/// Key segment for a balance key
pub const BALANCE_STORAGE_KEY: &str = "balance";

/// Obtain a storage key for user's balance.
pub fn balance_key(token_addr: &Address, owner: &Address) -> Key {
    Key::from(token_addr.to_db_key())
        .push(&BALANCE_STORAGE_KEY.to_owned())
        .expect("Cannot obtain a storage key")
        .push(&owner.to_db_key())
        .expect("Cannot obtain a storage key")
}

/// Obtain a storage key prefix for all users' balances.
pub fn balance_prefix(token_addr: &Address) -> Key {
    Key::from(token_addr.to_db_key())
        .push(&BALANCE_STORAGE_KEY.to_owned())
        .expect("Cannot obtain a storage key")
}

/// Check if the given storage key is balance key for the given token. If it is,
/// returns the owner.
pub fn is_balance_key<'a>(
    token_addr: &Address,
    key: &'a Key,
) -> Option<&'a Address> {
    match &key.segments[..] {
        [
            DbKeySeg::AddressSeg(addr),
            DbKeySeg::StringSeg(key),
            DbKeySeg::AddressSeg(owner),
        ] if key == BALANCE_STORAGE_KEY && addr == token_addr => Some(owner),
        _ => None,
    }
}

/// Check if the given storage key is balance key for unspecified token. If it
/// is, returns the owner.
pub fn is_any_token_balance_key(key: &Key) -> Option<&Address> {
    match &key.segments[..] {
        [
            DbKeySeg::AddressSeg(_),
            DbKeySeg::StringSeg(key),
            DbKeySeg::AddressSeg(owner),
        ] if key == BALANCE_STORAGE_KEY => Some(owner),
        _ => None,
    }
}

/// Check if the given storage key is non-owner's balance key. If it is, returns
/// the address.
pub fn is_non_owner_balance_key(key: &Key) -> Option<&Address> {
    match &key.segments[..] {
        [
            DbKeySeg::AddressSeg(_),
            DbKeySeg::StringSeg(key),
            DbKeySeg::AddressSeg(owner),
        ] if key == BALANCE_STORAGE_KEY => match owner {
            Address::Internal(InternalAddress::IbcEscrow(_))
            | Address::Internal(InternalAddress::IbcBurn)
            | Address::Internal(InternalAddress::IbcMint) => Some(owner),
            _ => None,
        },
        _ => None,
    }
}

/// A simple bilateral token transfer
#[derive(
    Debug,
    Clone,
    PartialEq,
    BorshSerialize,
    BorshDeserialize,
    BorshSchema,
    Hash,
    Eq,
    PartialOrd,
    Serialize,
    Deserialize,
)]
pub struct Transfer {
    /// Source address will spend the tokens
    pub source: Address,
    /// Target address will receive the tokens
    pub target: Address,
    /// Token's address
    pub token: Address,
    /// The amount of tokens
    pub amount: Amount,
}

#[allow(missing_docs)]
#[derive(Error, Debug)]
pub enum TransferError {
    #[error("Invalid address is specified: {0}")]
    Address(AddressError),
    #[error("Invalid amount: {0}")]
    Amount(AmountParseError),
    #[error("No token is specified")]
    NoToken,
}

impl TryFrom<FungibleTokenPacketData> for Transfer {
    type Error = TransferError;

    fn try_from(data: FungibleTokenPacketData) -> Result<Self, Self::Error> {
        let source =
            Address::decode(&data.sender).map_err(TransferError::Address)?;
        let target =
            Address::decode(&data.receiver).map_err(TransferError::Address)?;
        let token_str = data
            .denomination
            .split('/')
            .last()
            .ok_or(TransferError::NoToken)?;
        let token =
            Address::decode(token_str).map_err(TransferError::Address)?;
        let amount =
            Amount::from_str(&data.amount).map_err(TransferError::Amount)?;
        Ok(Self {
            source,
            target,
            token,
            amount,
        })
    }
}

#[cfg(test)]
mod tests {
    use proptest::prelude::*;

    use super::*;

    proptest! {
            /// The upper limit is set to `2^51`, because then the float is
            /// starting to lose precision.
            #[test]
            fn test_token_amount_f64_conversion(raw_amount in 0..2_u64.pow(51)) {
                let amount = Amount::from(raw_amount);
                // A round-trip conversion to and from f64 should be an identity
                let float = f64::from(amount);
                let identity = Amount::from(float);
                assert_eq!(amount, identity);
        }
    }
}<|MERGE_RESOLUTION|>--- conflicted
+++ resolved
@@ -73,11 +73,7 @@
     }
 
     /// Create amount from Change
-<<<<<<< HEAD
-    /// 
-=======
     ///
->>>>>>> 518d57d7
     /// # Panics
     ///
     /// Panics if the change is negative or overflows `u64`.
