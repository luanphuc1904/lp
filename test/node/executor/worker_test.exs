defmodule AnomaTest.Node.Executor.Worker do
  use TestHelper.TestMacro, async: true

<<<<<<< HEAD
=======
  alias Anoma.Resource.Delta
>>>>>>> c7855f82
  alias Anoma.Node.{Storage, Ordering, Router}
  alias Anoma.Node.Executor.Worker
  alias Anoma.Node.Router.Engine
  import TestHelper.Nock

  setup_all do
    storage = %Storage{
      qualified: AnomaTest.Worker.Qualified,
      order: AnomaTest.Worker.Order
    }

    {:ok, router, _} = Anoma.Node.Router.start()

    {:ok, storage} =
      Anoma.Node.Router.start_engine(router, Storage, storage)

    {:ok, ordering} =
      Anoma.Node.Router.start_engine(router, Ordering, storage: storage)

    snapshot_path = [:my_special_nock_snaphsot | 0]

    env = %Nock{snapshot_path: snapshot_path, ordering: ordering}

    [env: env, router: router]
  end

  test "successful worker", %{env: env, router: router} do
    {:ok, topic} = Router.new_topic(router)
    :ok = Router.call(router, {:subscribe_topic, topic, :local})

    key = 555
    id_1 = System.unique_integer([:positive])
    id_2 = System.unique_integer([:positive])

    storage = Engine.get_state(env.ordering).storage
    increment = increment_counter_val(key)

    Storage.ensure_new(storage)
    Ordering.reset(env.ordering)

    {:ok, spawn_1} =
      Router.start_engine(
        router,
        Worker,
        {id_1, {:kv, increment}, env, topic, nil}
      )

    {:ok, spawn_2} =
      Router.start_engine(
        router,
        Worker,
        {id_2, {:kv, increment}, env, topic, nil}
      )

    # simulate sending in 2 different orders
    ord_1 = Engine.get_state(env.ordering).next_order

    Ordering.new_order(env.ordering, [
      Anoma.Transaction.new_with_order(ord_1, id_1, spawn_1)
    ])

    ord_2 = Engine.get_state(env.ordering).next_order

    Ordering.new_order(env.ordering, [
      Anoma.Transaction.new_with_order(ord_2, id_2, spawn_2)
    ])

    # Setup default value for storage
    Storage.put(storage, key, 0)
    # Now set the snapshot up that scry expects
    Storage.put_snapshot(storage, hd(env.snapshot_path))
    # tell the first spawn it can write
    Router.send_raw(spawn_1, {:write_ready, 1})
    TestHelper.Worker.wait_for_worker(spawn_1, :ok)
    assert {:ok, 1} == Storage.get(storage, key)

    Router.send_raw(spawn_2, {:write_ready, 2})
    TestHelper.Worker.wait_for_worker(spawn_2, :ok)
    assert {:ok, 2} == Storage.get(storage, key)

    :ok = Router.call(router, {:unsubscribe_topic, topic, :local})
  end

  test "failed worker", %{env: env, router: router} do
    {:ok, topic} = Router.new_topic(router)
    :ok = Router.call(router, {:subscribe_topic, topic, :local})

    key = 555
    id = System.unique_integer([:positive])

    storage = Engine.get_state(env.ordering).storage
    increment = increment_counter_val(key)

    Storage.ensure_new(storage)
    Ordering.reset(env.ordering)

    {:ok, spawn} =
      Router.start_engine(
        router,
        Worker,
        {id, {:kv, increment}, env, topic, nil}
      )

    Ordering.new_order(env.ordering, [
      Anoma.Transaction.new_with_order(1, id, spawn)
    ])

    # do not setup storage, just snapshot with our key
    Storage.put_snapshot(storage, hd(env.snapshot_path))
    # check we are alive even though we failed
    assert Process.alive?(Router.Addr.pid(spawn))

    Router.send_raw(spawn, {:write_ready, 1})
    TestHelper.Worker.wait_for_worker(spawn, :error)
    # check that we snapshotted
    assert {:atomic, [{_, _, 2}]} =
             Storage.read_order_tx(storage, hd(env.snapshot_path))

    :ok = Router.call(router, {:unsubscribe_topic, topic, :local})
  end

  test "worker read value", %{env: env, router: router} do
    {:ok, topic} = Router.new_topic(router)
    :ok = Router.call(router, {:subscribe_topic, topic, :local})

    key = 555

    order_id = System.unique_integer([:positive])

    storage = Engine.get_state(env.ordering).storage
    plus_one = counter_val_plus_one(key)

    Storage.ensure_new(storage)
    Ordering.reset(env.ordering)

    # Setup default value for storage
    Storage.put(storage, key, 999)
    # Now set the snapshot up that scry expects
    Storage.put_snapshot(storage, hd(env.snapshot_path))

    {:ok, worker} =
      Router.start_engine(
        router,
        Worker,
        {order_id, {:ro, plus_one}, env, topic, Router.self_addr()}
      )

    idx = Engine.get_state(env.ordering).next_order

    Ordering.new_order(env.ordering, [
      Anoma.Transaction.new_with_order(idx, order_id, worker)
    ])

    # receive value from reply-to address
    TestHelper.Worker.wait_for_read_value(1000)
    # receive value from the worker topic subscription
    TestHelper.Worker.wait_for_read_value(1000)
    TestHelper.Worker.wait_for_worker(worker, :ok)
  end

  test "failed worker waits for a snapshot before write", %{
    env: env,
    router: router
  } do
    {:ok, topic} = Router.new_topic(router)
    :ok = Router.call(router, {:subscribe_topic, topic, :local})

    id = System.unique_integer([:positive])

    storage = Engine.get_state(env.ordering).storage
    bogus = [0 | 1]

    Storage.ensure_new(storage)
    Ordering.reset(env.ordering)

    {:ok, spawn} =
      Router.start_engine(router, Worker, {id, {:kv, bogus}, env, topic, nil})

    Ordering.new_order(env.ordering, [
      Anoma.Transaction.new_with_order(1, id, spawn)
    ])

    # we say that it can write, however we should still be alive, due
    # to the storage snapshot not being ready for it
    Router.send_raw(spawn, {:write_ready, 1})
    assert Process.alive?(Router.Addr.pid(spawn))
    # do not setup storage, just snapshot with our key
    Storage.put_snapshot(storage, hd(env.snapshot_path))
    # the storage is there we should be done now
    TestHelper.Worker.wait_for_worker(spawn, :error)
    :ok = Router.call(router, {:unsubscribe_topic, topic, :local})
  end

  test "worker evaluates resource transaction, no duble spending", %{
    env: env,
    router: router
  } do
    import Anoma.Resource
    alias Anoma.Resource.ProofRecord
    alias Anoma.Resource.Transaction

    {:ok, topic} = Router.new_topic(router)
    :ok = Router.call(router, {:subscribe_topic, topic, :local})

    id = System.unique_integer([:positive])
    id_2 = System.unique_integer([:positive])

    storage = Engine.get_state(env.ordering).storage

    Storage.ensure_new(storage)
    Ordering.reset(env.ordering)

    keypair = Anoma.Crypto.Sign.new_keypair()

    in_resource = %{
      new_with_npk(keypair.public)
      | label: "space bucks",
        quantity: 10
    }

    nf_in = nullifier(in_resource, keypair.secret)
    pf_in = ProofRecord.prove(in_resource)

    out_resource = %{
      new_with_npk(keypair.public)
      | label: "space bucks",
        quantity: 10
    }

    cm_out = commitment(out_resource)
    pf_out = ProofRecord.prove(out_resource)

    rm_tx = %Transaction{
      commitments: [cm_out],
      nullifiers: [nf_in],
      proofs: [pf_in, pf_out],
<<<<<<< HEAD
      delta: %{}
=======
      delta: Delta.empty()
>>>>>>> c7855f82
    }

    rm_tx_noun = Transaction.to_noun(rm_tx)
    rm_executor_tx = [[1 | rm_tx_noun], 0 | 0]

    {:ok, spawn} =
      Router.start_engine(
        router,
        Worker,
        {id, {:rm, rm_executor_tx}, env, topic, nil}
      )

    Ordering.new_order(env.ordering, [
      Anoma.Transaction.new_with_order(0, id, spawn)
    ])

    {:ok, spawn_1} =
      Router.start_engine(
        router,
        Worker,
        {id_2, {:rm, rm_executor_tx}, env, topic, nil}
      )

    Ordering.new_order(env.ordering, [
      Anoma.Transaction.new_with_order(1, id_2, spawn_1)
    ])

    Router.send_raw(spawn, {:write_ready, 0})
    TestHelper.Worker.wait_for_worker(spawn, :ok)

    Router.send_raw(spawn_1, {:write_ready, 1})
    TestHelper.Worker.wait_for_worker(spawn_1, :error)

    :ok = Router.call(router, {:unsubscribe_topic, topic, :local})
  end

  test "worker verifies cairo proofs", %{env: env, router: router} do
    alias Anoma.ShieldedResource.ShieldedTransaction
    alias Anoma.ShieldedResource.PartialTransaction
    alias Anoma.ShieldedResource.ProofRecord

    id = System.unique_integer([:positive])

    storage = Engine.get_state(env.ordering).storage

    {:ok, topic} = Router.new_topic(router)
    :ok = Router.call(router, {:subscribe_topic, topic, :local})
    Storage.ensure_new(storage)
    Ordering.reset(env.ordering)

    {:ok, compliance_circuit} = File.read("./params/cairo_compliance.json")

    # The inputs are in big-int formats.
    compliance_inputs = """
    {
    "input": {
        "logic" : 2377229611309868107108938255682430113398371484321807491305813521724764405791,
        "label" : 2377229611309868107108938255682430113398371484321807491305813521724764405791,
        "quantity" : 13,
        "data" : 14,
        "eph" : 15,
        "nonce" : 26,
        "npk" : 37,
        "rseed" : 48
    },
    "output": {
        "logic" : 2377229611309868107108938255682430113398371484321807491305813521724764405791,
        "label" : 2377229611309868107108938255682430113398371484321807491305813521724764405791,
        "quantity" : 13,
        "data" : 812,
        "eph" : 93,
        "nonce" : 104,
        "npk" : 195,
        "rseed" : 16
    },
    "merkle_path": [{"fst": 33, "snd": true}, {"fst": 83, "snd": false}, {"fst": 73, "snd": false}, {"fst": 23, "snd": false}, {"fst": 33, "snd": false}, {"fst": 43, "snd": false}, {"fst": 53, "snd": false}, {"fst": 3, "snd": false}, {"fst": 36, "snd": false}, {"fst": 37, "snd": false}, {"fst": 118, "snd": false}, {"fst": 129, "snd": false}, {"fst": 12, "snd": true}, {"fst": 33, "snd": false}, {"fst": 43, "snd": false}, {"fst": 156, "snd": true}, {"fst": 63, "snd": false}, {"fst": 128, "snd": false}, {"fst": 32, "snd": false}, {"fst": 230, "snd": true}, {"fst": 3, "snd": false}, {"fst": 33, "snd": false}, {"fst": 223, "snd": false}, {"fst": 2032, "snd": true}, {"fst": 32, "snd": false}, {"fst": 323, "snd": false}, {"fst": 3223, "snd": false}, {"fst": 203, "snd": true}, {"fst": 31, "snd": false}, {"fst": 32, "snd": false}, {"fst": 22, "snd": false}, {"fst": 23, "snd": true}],
    "rcv": 3,
    "eph_root": 4
    }
    """

    {_output, trace, memory, public_inputs} =
      Cairo.cairo_vm_runner(
        compliance_circuit,
        compliance_inputs
      )

    {proof, public_inputs} = Cairo.prove(trace, memory, public_inputs)

    compliance_proof = %ProofRecord{
<<<<<<< HEAD
      proof: proof |> :binary.list_to_bin(),
      public_inputs: public_inputs |> :binary.list_to_bin()
=======
      proof: proof,
      public_inputs: public_inputs
>>>>>>> c7855f82
    }

    # TODO: make up real logic proofs when building a client
    input_resource_logic = compliance_proof
    output_resource_logic = compliance_proof

    ptx = %PartialTransaction{
      logic_proofs: [input_resource_logic, output_resource_logic],
      compliance_proofs: [compliance_proof]
    }

    # Generate the binding signature
    # priv_keys are from rcvs in compliance_inputs
    priv_keys = [
      [
        0,
        0,
        0,
        0,
        0,
        0,
        0,
        0,
        0,
        0,
        0,
        0,
        0,
        0,
        0,
        0,
        0,
        0,
        0,
        0,
        0,
        0,
        0,
        0,
        0,
        0,
        0,
        0,
        0,
        0,
        0,
        3
      ]
    ]

    # Collect binding signature msg
    [
      nullifier,
      output_cm,
      _root,
      _delta_x,
      _delta_y,
      _input_label,
      _output_label
    ] =
      Cairo.get_compliance_output(public_inputs)

    messages = [
      nullifier,
      output_cm
    ]

    delta = :binary.list_to_bin(Cairo.sign(priv_keys, messages))

    rm_tx = %ShieldedTransaction{
      partial_transactions: [ptx],
      delta: delta
    }

    rm_tx_noun = ShieldedTransaction.to_noun(rm_tx)
    rm_executor_tx = [[1 | rm_tx_noun], 0 | 0]

    {:ok, spawn} =
      Router.start_engine(
        router,
        Worker,
        {id, {:cairo, rm_executor_tx}, env, topic, nil}
      )

    Ordering.new_order(env.ordering, [
      Anoma.Transaction.new_with_order(0, id, spawn)
    ])

    Router.send_raw(spawn, {:write_ready, 0})
    TestHelper.Worker.wait_for_worker(spawn, :ok)
    :ok = Router.call(router, {:unsubscribe_topic, topic, :local})
  end
end<|MERGE_RESOLUTION|>--- conflicted
+++ resolved
@@ -1,10 +1,7 @@
 defmodule AnomaTest.Node.Executor.Worker do
   use TestHelper.TestMacro, async: true
 
-<<<<<<< HEAD
-=======
   alias Anoma.Resource.Delta
->>>>>>> c7855f82
   alias Anoma.Node.{Storage, Ordering, Router}
   alias Anoma.Node.Executor.Worker
   alias Anoma.Node.Router.Engine
@@ -241,11 +238,7 @@
       commitments: [cm_out],
       nullifiers: [nf_in],
       proofs: [pf_in, pf_out],
-<<<<<<< HEAD
-      delta: %{}
-=======
       delta: Delta.empty()
->>>>>>> c7855f82
     }
 
     rm_tx_noun = Transaction.to_noun(rm_tx)
@@ -336,13 +329,8 @@
     {proof, public_inputs} = Cairo.prove(trace, memory, public_inputs)
 
     compliance_proof = %ProofRecord{
-<<<<<<< HEAD
       proof: proof |> :binary.list_to_bin(),
       public_inputs: public_inputs |> :binary.list_to_bin()
-=======
-      proof: proof,
-      public_inputs: public_inputs
->>>>>>> c7855f82
     }
 
     # TODO: make up real logic proofs when building a client
