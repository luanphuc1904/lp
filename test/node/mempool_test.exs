defmodule AnomaTest.Node.Mempool do
  use TestHelper.TestMacro, async: true

<<<<<<< HEAD
  alias Anoma.Node.{Storage, Mempool, Router}
  import TestHelper.{Nock, Mempool}
=======
  alias Examples.ENode.EMempool
  alias Anoma.Node.{Storage, Mempool, Router}
  import TestHelper.{Nock, Mempool}

  test "examples" do
    EMempool.increment_pool()
    EMempool.incremented_lucky_one_jam()
  end
>>>>>>> 9bca02ee

  setup_all do
    storage = %Storage{
      qualified: AnomaTest.Mempool.Qualified,
      order: AnomaTest.Mempool.Order
    }

    name = :mempool
    snapshot_path = [:my_special_nock_snaphsot | 0]

    {:ok, nodes} =
      Anoma.Node.start_link_or_find_instance(
        name: name,
        testing: true,
        use_rocks: false,
        settings:
          {:new_storage,
           [
             snapshot_path: snapshot_path,
             storage_data: storage,
             block_storage: :mempool_blocks,
             ping_time: :no_timer
           ]
           |> Anoma.Node.start_min()}
      )

    node = Anoma.Node.state(nodes)

    [node: node]
  end

  test "successful process", %{node: node} do
    key = 555
    storage = node.storage
    increment = increment_counter_val(key)
    zero = zero_counter(key)

    :ok =
      Router.call(
        node.router,
        {:subscribe_topic, node.executor_topic, :local}
      )

    :ok =
      Router.call(
        node.router,
        {:subscribe_topic, node.mempool_topic, :local}
      )

    Mempool.hard_reset(node.mempool)

    worker_zero = wait_for_tx(node.mempool, {:kv, zero}, 5000).addr

    Mempool.execute(node.mempool)

    worker_one = wait_for_tx(node.mempool, {:kv, increment}, 5000).addr
<<<<<<< HEAD

    worker_two = wait_for_tx(node.mempool, {:kv, increment}, 5000).addr

    Mempool.execute(node.mempool)

=======

    worker_two = wait_for_tx(node.mempool, {:kv, increment}, 5000).addr

    Mempool.execute(node.mempool)

>>>>>>> 9bca02ee
    Enum.each(
      [worker_zero, worker_one, worker_two],
      &TestHelper.Worker.wait_for_worker/1
    )

    assert {:ok, 2} = Storage.get(storage, key)

    :ok =
      Router.call(
        node.router,
        {:unsubscribe_topic, node.executor_topic, :local}
      )

    :ok =
      Router.call(
        node.router,
        {:unsubscribe_topic, node.mempool_topic, :local}
      )
  end

  test "Processes still snapshots", %{node: node} do
    key = 555
    storage = node.storage
    increment = increment_counter_val(key)

    :ok =
      Router.call(
        node.router,
        {:subscribe_topic, node.executor_topic, :local}
      )

    :ok =
      Router.call(
        node.router,
        {:subscribe_topic, node.mempool_topic, :local}
      )

    Mempool.hard_reset(node.mempool)
<<<<<<< HEAD

    worker_one = wait_for_tx(node.mempool, {:kv, increment}, 5000).addr

    worker_two = wait_for_tx(node.mempool, {:kv, increment}, 5000).addr

=======

    worker_one = wait_for_tx(node.mempool, {:kv, increment}, 5000).addr

    worker_two = wait_for_tx(node.mempool, {:kv, increment}, 5000).addr

>>>>>>> 9bca02ee
    Mempool.execute(node.mempool)
    Enum.each([worker_one, worker_two], &TestHelper.Worker.wait_for_worker/1)
    assert :absent = Storage.get(storage, key)

    :ok =
      Router.call(
        node.router,
        {:unsubscribe_topic, node.executor_topic, :local}
      )

    :ok =
      Router.call(
        node.router,
        {:unsubscribe_topic, node.mempool_topic, :local}
      )
  end

  test "Processes gets killed", %{node: node} do
    key = 333
    storage = node.storage

    :ok =
      Router.call(
        node.router,
        {:subscribe_topic, node.mempool_topic, :local}
      )

    Mempool.hard_reset(node.mempool)

    worker_zero =
      wait_for_tx(node.mempool, {:kv, zero_counter(key)}, 5000).addr

    Mempool.soft_reset(node.mempool)

    Mempool.execute(node.mempool)

    assert_receive({:"$gen_cast", {_, _, {:executed, {:ok, 0}}}}, 5000)

    pid = Router.Addr.pid(worker_zero)
    assert pid == nil or not Process.alive?(pid)
    assert :absent = Storage.get(storage, key)

    :ok =
      Router.call(
        node.router,
        {:unsubscribe_topic, node.mempool_topic, :local}
      )
  end

  test "Transaction print", %{node: node} do
    key = 666

    :ok =
      Router.call(
        node.router,
        {:subscribe_topic, node.executor_topic, :local}
      )

    :ok =
      Router.call(
        node.router,
        {:subscribe_topic, node.mempool_topic, :local}
      )

    Mempool.hard_reset(node.mempool)

    zero_tx = wait_for_tx(node.mempool, {:kv, zero_counter(key)}, 5000)
    assert Router.Engine.get_state(node.mempool).transactions == [zero_tx]
    Mempool.soft_reset(node.mempool)

    :ok =
      Router.call(
        node.router,
        {:unsubscribe_topic, node.executor_topic, :local}
      )

    :ok =
      Router.call(
        node.router,
        {:unsubscribe_topic, node.mempool_topic, :local}
      )
  end
end<|MERGE_RESOLUTION|>--- conflicted
+++ resolved
@@ -1,10 +1,6 @@
 defmodule AnomaTest.Node.Mempool do
   use TestHelper.TestMacro, async: true
 
-<<<<<<< HEAD
-  alias Anoma.Node.{Storage, Mempool, Router}
-  import TestHelper.{Nock, Mempool}
-=======
   alias Examples.ENode.EMempool
   alias Anoma.Node.{Storage, Mempool, Router}
   import TestHelper.{Nock, Mempool}
@@ -13,7 +9,6 @@
     EMempool.increment_pool()
     EMempool.incremented_lucky_one_jam()
   end
->>>>>>> 9bca02ee
 
   setup_all do
     storage = %Storage{
@@ -70,19 +65,11 @@
     Mempool.execute(node.mempool)
 
     worker_one = wait_for_tx(node.mempool, {:kv, increment}, 5000).addr
-<<<<<<< HEAD
 
     worker_two = wait_for_tx(node.mempool, {:kv, increment}, 5000).addr
 
     Mempool.execute(node.mempool)
 
-=======
-
-    worker_two = wait_for_tx(node.mempool, {:kv, increment}, 5000).addr
-
-    Mempool.execute(node.mempool)
-
->>>>>>> 9bca02ee
     Enum.each(
       [worker_zero, worker_one, worker_two],
       &TestHelper.Worker.wait_for_worker/1
@@ -121,19 +108,11 @@
       )
 
     Mempool.hard_reset(node.mempool)
-<<<<<<< HEAD
 
     worker_one = wait_for_tx(node.mempool, {:kv, increment}, 5000).addr
 
     worker_two = wait_for_tx(node.mempool, {:kv, increment}, 5000).addr
 
-=======
-
-    worker_one = wait_for_tx(node.mempool, {:kv, increment}, 5000).addr
-
-    worker_two = wait_for_tx(node.mempool, {:kv, increment}, 5000).addr
-
->>>>>>> 9bca02ee
     Mempool.execute(node.mempool)
     Enum.each([worker_one, worker_two], &TestHelper.Worker.wait_for_worker/1)
     assert :absent = Storage.get(storage, key)
