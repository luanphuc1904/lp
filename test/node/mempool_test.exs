defmodule AnomaTest.Node.Mempool do
  use TestHelper.TestMacro, async: true

<<<<<<< HEAD
  alias Anoma.Node.{Storage, Mempool, Router}
  import TestHelper.Nock
=======
  alias Anoma.Node.Storage
  alias Anoma.Node.Ordering
  alias Anoma.Node.Mempool
  alias Anoma.Node.Router
  import TestHelper.{Nock, Mempool}
>>>>>>> e9a0245f

  setup_all do
    storage = %Storage{
      qualified: AnomaTest.Mempool.Qualified,
      order: AnomaTest.Mempool.Order
    }

    name = :mempool
    snapshot_path = [:my_special_nock_snaphsot | 0]

    {:ok, nodes} =
      Anoma.Node.start_link_or_find_instance(
        name: name,
        testing: true,
        use_rocks: false,
        settings:
          {:new_storage,
           [
             snapshot_path: snapshot_path,
             storage_data: storage,
             block_storage: :mempool_blocks,
             ping_time: :no_timer
           ]
           |> Anoma.Node.start_min()}
      )

    node = Anoma.Node.state(nodes)

    [node: node]
  end

  test "successful process", %{node: node} do
    key = 555
    storage = node.storage
    increment = increment_counter_val(key)
    zero = zero_counter(key)

    :ok =
      Router.call(
        node.router,
        {:subscribe_topic, node.executor_topic, :local}
      )

    :ok =
      Router.call(
        node.router,
        {:subscribe_topic, node.mempool_topic, :local}
      )

    Mempool.hard_reset(node.mempool)

    worker_zero = wait_for_tx(node.mempool, {:kv, zero}, 5000).addr

    Mempool.execute(node.mempool)

    worker_one = wait_for_tx(node.mempool, {:kv, increment}, 5000).addr

    worker_two = wait_for_tx(node.mempool, {:kv, increment}, 5000).addr

    Mempool.execute(node.mempool)

    Enum.each(
      [worker_zero, worker_one, worker_two],
      &TestHelper.Worker.wait_for_worker/1
    )

    assert {:ok, 2} = Storage.get(storage, key)

    :ok =
      Router.call(
        node.router,
        {:unsubscribe_topic, node.executor_topic, :local}
      )

    :ok =
      Router.call(
        node.router,
        {:unsubscribe_topic, node.mempool_topic, :local}
      )
  end

  test "Processes still snapshots", %{node: node} do
    key = 555
    storage = node.storage
    increment = increment_counter_val(key)

    :ok =
      Router.call(
        node.router,
        {:subscribe_topic, node.executor_topic, :local}
      )

    :ok =
      Router.call(
        node.router,
        {:subscribe_topic, node.mempool_topic, :local}
      )

    Mempool.hard_reset(node.mempool)

    worker_one = wait_for_tx(node.mempool, {:kv, increment}, 5000).addr

    worker_two = wait_for_tx(node.mempool, {:kv, increment}, 5000).addr

    Mempool.execute(node.mempool)
    Enum.each([worker_one, worker_two], &TestHelper.Worker.wait_for_worker/1)
    assert :absent = Storage.get(storage, key)

    :ok =
      Router.call(
        node.router,
        {:unsubscribe_topic, node.executor_topic, :local}
      )

    :ok =
      Router.call(
        node.router,
        {:unsubscribe_topic, node.mempool_topic, :local}
      )
  end

  test "Processes gets killed", %{node: node} do
    key = 333
    storage = node.storage

    :ok =
      Router.call(
        node.router,
        {:subscribe_topic, node.mempool_topic, :local}
      )

    Mempool.hard_reset(node.mempool)

    worker_zero =
      wait_for_tx(node.mempool, {:kv, zero_counter(key)}, 5000).addr

    Mempool.soft_reset(node.mempool)

    Mempool.execute(node.mempool)

    assert_receive({:"$gen_cast", {_, _, {:executed, {:ok, 0}}}}, 5000)

    pid = Router.Addr.pid(worker_zero)
    assert pid == nil or not Process.alive?(pid)
    assert :absent = Storage.get(storage, key)

    :ok =
      Router.call(
        node.router,
        {:unsubscribe_topic, node.mempool_topic, :local}
      )
  end

  test "Transaction print", %{node: node} do
    key = 666

    :ok =
      Router.call(
        node.router,
        {:subscribe_topic, node.executor_topic, :local}
      )

    :ok =
      Router.call(
        node.router,
        {:subscribe_topic, node.mempool_topic, :local}
      )

    Mempool.hard_reset(node.mempool)

    zero_tx = wait_for_tx(node.mempool, {:kv, zero_counter(key)}, 5000)
    assert Router.Engine.get_state(node.mempool).transactions == [zero_tx]
    Mempool.soft_reset(node.mempool)

    :ok =
      Router.call(
        node.router,
        {:unsubscribe_topic, node.executor_topic, :local}
      )

    :ok =
      Router.call(
        node.router,
        {:unsubscribe_topic, node.mempool_topic, :local}
      )
  end
end<|MERGE_RESOLUTION|>--- conflicted
+++ resolved
@@ -1,16 +1,8 @@
 defmodule AnomaTest.Node.Mempool do
   use TestHelper.TestMacro, async: true
 
-<<<<<<< HEAD
   alias Anoma.Node.{Storage, Mempool, Router}
-  import TestHelper.Nock
-=======
-  alias Anoma.Node.Storage
-  alias Anoma.Node.Ordering
-  alias Anoma.Node.Mempool
-  alias Anoma.Node.Router
   import TestHelper.{Nock, Mempool}
->>>>>>> e9a0245f
 
   setup_all do
     storage = %Storage{
