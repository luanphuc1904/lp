defmodule AnomaTest.Communicator do
  use ExUnit.Case, async: true

  import Anoma.Node.Executor.Communicator

  alias Anoma.Node.Executor.Communicator

  alias Anoma.Subscriber.Basic

<<<<<<< HEAD
  doctest(Anoma.Node.Executor.Communicator)

  test "subscribers properly get intents messages" do
    {_, comms} = GenServer.start_link(Communicator, [])

    {_, sub} = GenServer.start_link(Basic, init: [], home: self())
=======
  alias Anoma.Node
  alias Anoma.PartialTx
>>>>>>> 8c40af9d

  doctest(Anoma.Node.Communicator)

  test "Proper Execution" do
    {:ok, supervisor} = Node.start_link(:p_exec)

    empty_tx = PartialTx.empty()

    successful_tx =
      empty_tx
      |> PartialTx.add_input(%Anoma.Resource{quantity: 2, logic: 0})

    failing_tx =
      empty_tx
      |> PartialTx.add_input(%Anoma.Resource{quantity: 2, logic: 1})

    assert Communicator.new_transactions(:p_exec_com, [empty_tx])
    assert Communicator.new_transactions(:p_exec_com, [empty_tx, successful_tx])
    assert Communicator.new_transactions(:p_exec_com, [failing_tx]) == false
    assert Communicator.new_transactions(:p_exec_com, [failing_tx, successful_tx]) == false

    Node.shutdown(supervisor)
  end
end<|MERGE_RESOLUTION|>--- conflicted
+++ resolved
@@ -7,19 +7,9 @@
 
   alias Anoma.Subscriber.Basic
 
-<<<<<<< HEAD
+  alias Anoma.PartialTx
+  alias Anoma.Node.Executor, as: Node
   doctest(Anoma.Node.Executor.Communicator)
-
-  test "subscribers properly get intents messages" do
-    {_, comms} = GenServer.start_link(Communicator, [])
-
-    {_, sub} = GenServer.start_link(Basic, init: [], home: self())
-=======
-  alias Anoma.Node
-  alias Anoma.PartialTx
->>>>>>> 8c40af9d
-
-  doctest(Anoma.Node.Communicator)
 
   test "Proper Execution" do
     {:ok, supervisor} = Node.start_link(:p_exec)
