--- conflicted
+++ resolved
@@ -37,11 +37,7 @@
     MerkleTreeStoresRead, Result, StoreType, DB,
 };
 use anoma::types::storage::{
-<<<<<<< HEAD
-    BlockHeight, BlockResults, Key, KeySeg, TxQueue, KEY_SEGMENT_SEPARATOR,
-=======
-    BlockHeight, Header, Key, KeySeg, TxQueue, KEY_SEGMENT_SEPARATOR,
->>>>>>> 992cff06
+    BlockHeight, Header, Key, KeySeg, TxQueue, KEY_SEGMENT_SEPARATOR, BlockResults,
 };
 use anoma::types::time::DateTimeUtc;
 use borsh::{BorshDeserialize, BorshSerialize};
