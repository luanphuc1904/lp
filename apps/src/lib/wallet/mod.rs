--- conflicted
+++ resolved
@@ -54,6 +54,7 @@
             store_dir: store_dir.to_path_buf(),
             store,
             decrypted_key_cache: HashMap::default(),
+            decrypted_spendkey_cache: HashMap::default(),
         })
     }
 
@@ -101,7 +102,6 @@
         self.store.save(&self.store_dir)
     }
 
-<<<<<<< HEAD
     /// Prompt for pssword and confirm it if parameter is false
     fn new_password_prompt(unsafe_dont_encrypt: bool) -> Option<String> {
         let password = if unsafe_dont_encrypt {
@@ -126,8 +126,6 @@
         password
     }
 
-=======
->>>>>>> 992cff06
     /// Generate a new keypair and derive an implicit address from its public
     /// and insert them into the store with the provided alias, converted to
     /// lower case. If none provided, the alias will be the public key hash (in
@@ -139,13 +137,8 @@
         &mut self,
         alias: Option<String>,
         unsafe_dont_encrypt: bool,
-<<<<<<< HEAD
     ) -> (String, common::SecretKey) {
-        let password = Self::new_password_prompt(unsafe_dont_encrypt);
-=======
-    ) -> (String, Rc<common::SecretKey>) {
         let password = read_and_confirm_pwd(unsafe_dont_encrypt);
->>>>>>> 992cff06
         let (alias, key) = self.store.gen_key(alias, password);
         // Cache the newly added key
         self.decrypted_key_cache.insert(alias.clone(), key.clone());
@@ -185,15 +178,9 @@
         });
         match protocol_keypair {
             Some(Err(err)) => Err(err),
-<<<<<<< HEAD
-            other => {
-                Ok(Store::gen_validator_keys(other.map(|res| res.unwrap())))
-            }
-=======
             other => Ok(Store::gen_validator_keys(
-                other.map(|res| res.unwrap().as_ref().clone()),
+                other.map(|res| res.unwrap()),
             )),
->>>>>>> 992cff06
         }
     }
 
@@ -456,7 +443,6 @@
             .map(Into::into)
     }
 
-<<<<<<< HEAD
     pub fn insert_viewing_key(
         &mut self,
         alias: String,
@@ -503,7 +489,6 @@
             .insert_payment_addr(alias.into(), payment_addr)
             .map(Into::into)
     }
-=======
     /// Extend this wallet from pre-genesis validator wallet.
     pub fn extend_from_pre_genesis_validator(
         &mut self,
@@ -540,7 +525,6 @@
         cli::safe_exit(1)
     }
     password
->>>>>>> 992cff06
 }
 
 /// Read the password for encryption/decryption from the file/env/stdin. Panics
