//! Cryptographic keys for digital signatures support for the wallet.

use std::fmt::Display;
use std::marker::PhantomData;
use std::str::FromStr;

use borsh::{BorshDeserialize, BorshSerialize};
use orion::{aead, kdf};
use serde::{Deserialize, Serialize};
use thiserror::Error;

use super::read_password;

const ENCRYPTED_KEY_PREFIX: &str = "encrypted:";
const UNENCRYPTED_KEY_PREFIX: &str = "unencrypted:";

/// A keypair stored in a wallet
#[derive(Debug)]
pub enum StoredKeypair<T: BorshSerialize + BorshDeserialize + Display + FromStr>
where
    <T as FromStr>::Err: Display,
{
    /// An encrypted keypair
    Encrypted(EncryptedKeypair<T>),
    /// An raw (unencrypted) keypair
    Raw(T),
}

impl<T: BorshSerialize + BorshDeserialize + Display + FromStr> Serialize
    for StoredKeypair<T>
where
    <T as FromStr>::Err: Display,
{
    fn serialize<S>(
        &self,
        serializer: S,
    ) -> std::result::Result<S::Ok, S::Error>
    where
        S: serde::Serializer,
    {
        // String encoded, because toml doesn't support enums
        match self {
            StoredKeypair::Encrypted(encrypted) => {
                let keypair_string =
                    format!("{}{}", ENCRYPTED_KEY_PREFIX, encrypted);
                serde::Serialize::serialize(&keypair_string, serializer)
            }
            StoredKeypair::Raw(raw) => {
                let keypair_string =
                    format!("{}{}", UNENCRYPTED_KEY_PREFIX, raw);
                serde::Serialize::serialize(&keypair_string, serializer)
            }
        }
    }
}

impl<'de, T: BorshSerialize + BorshDeserialize + Display + FromStr>
    Deserialize<'de> for StoredKeypair<T>
where
    <T as FromStr>::Err: Display,
{
    fn deserialize<D>(deserializer: D) -> std::result::Result<Self, D::Error>
    where
        D: serde::Deserializer<'de>,
    {
        use serde::de::Error;

        let keypair_string: String =
            serde::Deserialize::deserialize(deserializer)
                .map_err(|err| {
                    DeserializeStoredKeypairError::InvalidStoredKeypairString(
                        err.to_string(),
                    )
                })
                .map_err(D::Error::custom)?;
        if let Some(raw) = keypair_string.strip_prefix(UNENCRYPTED_KEY_PREFIX) {
            FromStr::from_str(raw)
                .map(|keypair| Self::Raw(keypair))
                .map_err(|err| {
                    DeserializeStoredKeypairError::InvalidStoredKeypairString(
                        err.to_string(),
                    )
                })
                .map_err(D::Error::custom)
        } else if let Some(encrypted) =
            keypair_string.strip_prefix(ENCRYPTED_KEY_PREFIX)
        {
            FromStr::from_str(encrypted)
                .map(Self::Encrypted)
                .map_err(|err| {
                    DeserializeStoredKeypairError::InvalidStoredKeypairString(
                        err.to_string(),
                    )
                })
                .map_err(D::Error::custom)
        } else {
            Err(DeserializeStoredKeypairError::MissingPrefix)
                .map_err(D::Error::custom)
        }
    }
}

#[allow(missing_docs)]
#[derive(Error, Debug)]
pub enum DeserializeStoredKeypairError {
    #[error("The stored keypair is not valid: {0}")]
    InvalidStoredKeypairString(String),
    #[error("The stored keypair is missing a prefix")]
    MissingPrefix,
}

/// An encrypted keypair stored in a wallet
#[derive(Debug)]
pub struct EncryptedKeypair<T: BorshSerialize + BorshDeserialize>(
    Vec<u8>,
    PhantomData<T>,
);

impl<T: BorshSerialize + BorshDeserialize> Display for EncryptedKeypair<T> {
    fn fmt(&self, f: &mut std::fmt::Formatter<'_>) -> std::fmt::Result {
        write!(f, "{}", hex::encode(&self.0))
    }
}

impl<T: BorshSerialize + BorshDeserialize> FromStr for EncryptedKeypair<T> {
    type Err = hex::FromHexError;

    fn from_str(s: &str) -> Result<Self, Self::Err> {
        hex::decode(s).map(|x| Self(x, PhantomData))
    }
}

#[allow(missing_docs)]
#[derive(Debug, Error)]
pub enum DecryptionError {
    #[error("Unexpected encryption salt")]
    BadSalt,
    #[error("Unable to decrypt the keypair. Is the password correct?")]
    DecryptionError,
    #[error("Unable to deserialize the keypair")]
    DeserializingError,
    #[error("Asked not to decrypt")]
    NotDecrypting,
}

impl<T: BorshSerialize + BorshDeserialize + Display + FromStr + Clone>
    StoredKeypair<T>
where
    <T as FromStr>::Err: Display,
{
    /// Construct a keypair for storage. If no password is provided, the keypair
    /// will be stored raw without encryption. Returns the key for storing and a
    /// reference-counting point to the raw key.
    pub fn new(keypair: T, password: Option<String>) -> (Self, T) {
        match password {
            Some(password) => (
                Self::Encrypted(EncryptedKeypair::new(&keypair, password)),
                keypair,
            ),
            None => (Self::Raw(keypair.clone()), keypair),
        }
    }

<<<<<<< HEAD
    /// Get a raw keypair from a stored keypair. If the keypair is encrypted, a
    /// password will be prompted from stdin.
    pub fn get(&self, decrypt: bool) -> Result<T, DecryptionError> {
=======
    /// Get a raw keypair from a stored keypair. If the keypair is encrypted and
    /// no password is provided in the argument, a password will be prompted
    /// from stdin.
    pub fn get(
        &self,
        decrypt: bool,
        password: Option<String>,
    ) -> Result<Rc<common::SecretKey>, DecryptionError> {
>>>>>>> 992cff06
        match self {
            StoredKeypair::Encrypted(encrypted_keypair) => {
                if decrypt {
                    let password = password.unwrap_or_else(|| {
                        read_password("Enter decryption password: ")
                    });
                    let key = encrypted_keypair.decrypt(password)?;
                    Ok(key)
                } else {
                    Err(DecryptionError::NotDecrypting)
                }
            }
            StoredKeypair::Raw(keypair) => Ok(keypair.clone()),
        }
    }

    pub fn is_encrypted(&self) -> bool {
        match self {
            StoredKeypair::Encrypted(_) => true,
            StoredKeypair::Raw(_) => false,
        }
    }
}

impl<T: BorshSerialize + BorshDeserialize> EncryptedKeypair<T> {
    /// Encrypt a keypair and store it with its salt.
    pub fn new(keypair: &T, password: String) -> Self {
        let salt = encryption_salt();
        let encryption_key = encryption_key(&salt, password);

        let data = keypair
            .try_to_vec()
            .expect("Serializing keypair shouldn't fail");

        let encrypted_keypair = aead::seal(&encryption_key, &data)
            .expect("Encryption of data shouldn't fail");

        let encrypted_data = [salt.as_ref(), &encrypted_keypair].concat();

        Self(encrypted_data, PhantomData)
    }

    /// Decrypt an encrypted keypair
    pub fn decrypt(&self, password: String) -> Result<T, DecryptionError> {
        let salt_len = encryption_salt().len();
        let (raw_salt, cipher) = self.0.split_at(salt_len);

        let salt = kdf::Salt::from_slice(raw_salt)
            .map_err(|_| DecryptionError::BadSalt)?;

        let encryption_key = encryption_key(&salt, password);

        let decrypted_data = aead::open(&encryption_key, cipher)
            .map_err(|_| DecryptionError::DecryptionError)?;

        T::try_from_slice(&decrypted_data)
            .map_err(|_| DecryptionError::DeserializingError)
    }
}

/// Keypair encryption salt
fn encryption_salt() -> kdf::Salt {
    kdf::Salt::default()
}

/// Make encryption secret key from a password.
fn encryption_key(salt: &kdf::Salt, password: String) -> kdf::SecretKey {
    kdf::Password::from_slice(password.as_bytes())
        .and_then(|password| kdf::derive_key(&password, salt, 3, 1 << 16, 32))
        .expect("Generation of encryption secret key shouldn't fail")
}<|MERGE_RESOLUTION|>--- conflicted
+++ resolved
@@ -161,11 +161,6 @@
         }
     }
 
-<<<<<<< HEAD
-    /// Get a raw keypair from a stored keypair. If the keypair is encrypted, a
-    /// password will be prompted from stdin.
-    pub fn get(&self, decrypt: bool) -> Result<T, DecryptionError> {
-=======
     /// Get a raw keypair from a stored keypair. If the keypair is encrypted and
     /// no password is provided in the argument, a password will be prompted
     /// from stdin.
@@ -173,8 +168,7 @@
         &self,
         decrypt: bool,
         password: Option<String>,
-    ) -> Result<Rc<common::SecretKey>, DecryptionError> {
->>>>>>> 992cff06
+    ) -> Result<T, DecryptionError> {
         match self {
             StoredKeypair::Encrypted(encrypted_keypair) => {
                 if decrypt {
