--- conflicted
+++ resolved
@@ -1,16 +1,14 @@
 use std::borrow::{Borrow, Cow};
 use std::convert::TryFrom;
+use std::fs::File;
 
 use anoma::ledger::pos::{BondId, Bonds, Unbonds};
 use anoma::proto::Tx;
 use anoma::types::address::Address;
-<<<<<<< HEAD
 use anoma::types::storage::Epoch;
-=======
-use anoma::types::key::ed25519::Keypair;
 use anoma::types::nft::{self, Nft, NftToken};
 use anoma::types::transaction::nft::{CreateNft, MintNft};
->>>>>>> d2918a40
+
 use anoma::types::transaction::{
     hash_tx, pos, Fee, InitAccount, InitValidator, UpdateVp, WrapperTx,
 };
@@ -47,11 +45,7 @@
 #[cfg(not(feature = "ABCI"))]
 use crate::node::ledger::events::{Attributes, EventType as TmEventType};
 use crate::node::ledger::tendermint_node;
-<<<<<<< HEAD
 use crate::wallet::AtomicKeypair;
-=======
-use crate::std::fs::File;
->>>>>>> d2918a40
 
 const TX_INIT_ACCOUNT_WASM: &str = "tx_init_account.wasm";
 const TX_INIT_VALIDATOR_WASM: &str = "tx_init_validator.wasm";
@@ -488,12 +482,9 @@
     );
 
     let tx_code = ctx.read_wasm(TX_CREATE_NFT);
-
     let tx = Tx::new(tx_code, Some(data));
-
-    let (ctx, tx, keypair) = sign_tx(ctx, tx, &args.tx, signer.as_ref()).await;
-
-    process_tx(ctx, &args.tx, tx, &keypair).await;
+    let (ctx, tx) = sign_tx(ctx, tx, &args.tx, signer.as_ref()).await;
+    process_tx(ctx, &args.tx, tx).await;
 }
 
 pub async fn submit_mint_nft(ctx: Context, args: args::NftMint) {
@@ -529,12 +520,9 @@
     );
 
     let tx_code = ctx.read_wasm(TX_MINT_NFT_TOKEN);
-
     let tx = Tx::new(tx_code, Some(data));
-
-    let (ctx, tx, keypair) = sign_tx(ctx, tx, &args.tx, signer.as_ref()).await;
-
-    process_tx(ctx, &args.tx, tx, &keypair).await;
+    let (ctx, tx) = sign_tx(ctx, tx, &args.tx, signer.as_ref()).await;
+    process_tx(ctx, &args.tx, tx).await;
 }
 
 pub async fn submit_bond(ctx: Context, args: args::Bond) {
