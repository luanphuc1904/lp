--- conflicted
+++ resolved
@@ -159,19 +159,7 @@
           |> Enum.map(&ProofRecord.get_cairo_program_hash/1)
         end)
 
-<<<<<<< HEAD
-      resource_logic_valid =
-        resource_logics_from_compliance == resource_logic_from_program
-
-      # check duplicate nfs
-      has_duplicate_nfs =
-        Enum.uniq(transaction.nullifiers) == transaction.nullifiers
-
-      all_proofs_valid && delta_valid && resource_logic_valid &&
-        has_duplicate_nfs
-=======
       resource_logics_from_compliance == resource_logic_from_program
->>>>>>> 1599b15a
     end
 
     def cm_tree(_tx, _storage) do
