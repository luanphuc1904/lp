defmodule Anoma.RM.Shielded.PartialTransaction do
  @moduledoc """
  I am a shielded resource machine partial transaction.
  """

  @behaviour Noun.Nounable.Kind

  require Logger

  alias __MODULE__
  use TypedStruct
<<<<<<< HEAD
  alias Anoma.RM.Shielded.{ProofRecord, ComplianceOutput, Tree, LogicOutput}
=======
  alias Anoma.RM.Shielded.ProofRecord
  alias Anoma.Constants
>>>>>>> b8c97cc3

  typedstruct enforce: true do
    field(:logic_proofs, list(ProofRecord.t()), default: [])
    field(:compliance_proofs, list(ProofRecord.t()), default: [])
  end

  @spec from_noun(Noun.t()) :: {:ok, t()} | :error
  def from_noun([
        logic_proofs
        | compliance_proofs
      ]) do
    to_noun_list = fn xs ->
      xs
      |> Noun.list_nock_to_erlang()
      |> Enum.map(&ProofRecord.from_noun/1)
    end

    logic = to_noun_list.(logic_proofs)
    compilance = to_noun_list.(compliance_proofs)
    checked = Enum.all?(logic ++ compilance, &(elem(&1, 0) == :ok))

    with true <- checked do
      {:ok,
       %PartialTransaction{
         logic_proofs: Enum.map(logic, &elem(&1, 1)),
         compliance_proofs: Enum.map(compilance, &elem(&1, 1))
       }}
    else
      false -> :error
    end
  end

  @spec verify(t()) :: boolean()
  def verify(partial_transaction) do
    all_logic_proofs_valid =
      for proof_record <- partial_transaction.logic_proofs,
          reduce: true do
        acc ->
          result =
            proof_record.proof
            |> :binary.bin_to_list()
            |> Cairo.verify(
              proof_record.public_inputs
              |> :binary.bin_to_list()
            )

          acc && result
      end

    all_compliance_proofs_valid =
      for proof_record <- partial_transaction.compliance_proofs,
          reduce: true do
        acc ->
          result =
            proof_record.proof
            |> :binary.bin_to_list()
            |> Cairo.verify(
              proof_record.public_inputs
              |> :binary.bin_to_list()
            )

          compliance_hash_valid =
            ProofRecord.get_cairo_program_hash(proof_record) ==
              Constants.cairo_compliance_program_hash()

          Logger.debug("compliance result: #{inspect(result)}")
          acc && result && compliance_hash_valid
      end

    # Decode logic_outputs from resource logics
    logic_outputs =
      partial_transaction.logic_proofs
      |> Enum.map(fn proof_record ->
        proof_record.public_inputs
        |> LogicOutput.from_public_input()
      end)

    # Decode complaince_outputs from compliance_proofs
    complaince_outputs =
      partial_transaction.compliance_proofs
      |> Enum.map(fn proof_record ->
        proof_record.public_inputs
        |> ComplianceOutput.from_public_input()
      end)

    # Get self ids from logic_outputs
    self_ids = Enum.map(logic_outputs, & &1.self_resource_id)

    # Get cms and nfs from compliance_proofs
    resource_tree_leaves =
      complaince_outputs
      |> Enum.flat_map(fn output -> [output.nullifier, output.output_cm] end)

    # check self resource are all involved
    all_resource_valid = self_ids == resource_tree_leaves

    # Compute the expected resource tree
    rt =
      Tree.construct(
        CommitmentTree.Spec.cairo_poseidon_resource_tree_spec(),
        resource_tree_leaves
      )

    # check roots
    all_roots_valid =
      for output <- logic_outputs,
          reduce: true do
        acc ->
          acc && rt.root == output.root
      end

    all_logic_proofs_valid && all_compliance_proofs_valid &&
      all_resource_valid && all_roots_valid
  end

  defimpl Noun.Nounable, for: __MODULE__ do
    def to_noun(ptx = %PartialTransaction{}) do
      {ptx.logic_proofs, ptx.compliance_proofs}
      |> Noun.Nounable.to_noun()
    end
  end
end<|MERGE_RESOLUTION|>--- conflicted
+++ resolved
@@ -9,12 +9,8 @@
 
   alias __MODULE__
   use TypedStruct
-<<<<<<< HEAD
   alias Anoma.RM.Shielded.{ProofRecord, ComplianceOutput, Tree, LogicOutput}
-=======
-  alias Anoma.RM.Shielded.ProofRecord
   alias Anoma.Constants
->>>>>>> b8c97cc3
 
   typedstruct enforce: true do
     field(:logic_proofs, list(ProofRecord.t()), default: [])
