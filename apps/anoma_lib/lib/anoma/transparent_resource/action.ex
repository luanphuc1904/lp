defmodule Anoma.TransparentResource.Action do
  use TypedStruct

  alias Anoma.TransparentResource.Delta
  alias Anoma.TransparentResource.LogicProof
  alias Anoma.TransparentResource.Resource
  alias __MODULE__

  typedstruct enforce: true do
    field(:commitments, MapSet.t(binary()), default: MapSet.new())
    field(:nullifiers, MapSet.t(binary()), default: MapSet.new())
    field(:proofs, MapSet.t(LogicProof.t()), default: MapSet.new())
    field(:app_data, binary(), default: <<>>)
  end

  def precis(%Action{proofs: proofs}) do
    for proof <- proofs,
        reduce: %{commited: MapSet.new(), nullified: MapSet.new()} do
      %{committed: committed, nullified: nullified} ->
        case proof.polarity do
          :committed ->
            new_committed = MapSet.put(committed, proof.resource)
            %{committed: new_committed, nullified: nullified}

          :nullified ->
            new_nullified = MapSet.put(nullified, proof.resource)
            %{committed: committed, nullified: new_nullified}
        end
    end
  end

  def delta(action = %Action{}) do
    %{committed: committed, nullified: nullified} = precis(action)

    committed_delta =
      for resource <- committed, reduce: %{} do
        acc -> Delta.add(acc, Resource.delta(resource))
      end

    nullified_delta =
      for resource <- nullified, reduce: %{} do
        acc -> Delta.add(acc, Resource.delta(resource))
      end

    Delta.sub(committed_delta, nullified_delta)
  end

  @spec verify_correspondence(t()) :: boolean()
  def verify_correspondence(action = %Action{}) do
    # Bail out early, if there are more committed and nullified
    # resources than there are actual resource proofs
    if MapSet.size(action.proofs) <
         MapSet.size(action.commitments) + MapSet.size(action.nullifiers) do
      false
    else
      # TODO Should I check that LogicProof.commitments =
      # Action.commitments, as well as the nullifiers? Or can I assume
      # that they are the same context. I could technically make it
      # lie if I constructed it to lie, no?
      action.proofs
      |> Enum.all?(fn
        proof = %LogicProof{} ->
          LogicProof.verify_resource_corresponds_to_tag(proof) &&
            verify_resource_is_accounted_for?(action, proof) and
            verify_action_resources_correspond_to_proofs?(action, proof)
      end)
    end
  end

  @spec from_noun(Noun.t()) :: {:ok, t()} | :error
  def from_noun([commits, nulls, proofs, app_data | terminator])
      when terminator in [0, <<>>, <<0>>, []] do
    with {:ok, proofs} <- from_noun_proofs(proofs) do
      {:ok,
       %Action{
         commitments: MapSet.new(Noun.list_nock_to_erlang(commits)),
         nullifiers: MapSet.new(Noun.list_nock_to_erlang(nulls)),
         proofs: proofs,
         app_data: app_data
       }}
    end
  end

  def from_noun(_) do
    :error
  end

  defimpl Noun.Nounable, for: Action do
    def to_noun(trans = %Action{}) do
      [
        MapSet.to_list(trans.commitments),
        MapSet.to_list(trans.nullifiers),
        Enum.map(trans.proofs, &Noun.Nounable.to_noun/1),
        trans.app_data
      ]
    end
  end

  @spec from_noun_proofs(Noun.t()) :: {:ok, MapSet.t(LogicProof.t())}
  defp from_noun_proofs(noun) when is_list(noun) do
    maybe_proofs =
      Enum.map(Noun.list_nock_to_erlang(noun), &LogicProof.from_noun/1)

    if Enum.any?(maybe_proofs, &(:error == &1)) do
      :error
    else
      {:ok, MapSet.new(Enum.map(maybe_proofs, fn {:ok, x} -> x end))}
    end
  end

<<<<<<< HEAD
  ##############################################################################
  #                                Accessing                                   #
  ##############################################################################

  @spec commitments(t()) :: MapSet.t(Resource.commitment())
  def commitments(%Action{commitments: commitments}) do
    commitments
  end

  @spec nullifiers(t()) :: MapSet.t(Resource.nullifier())
  def nullifiers(%Action{nullifiers: nullifiers}) do
    nullifiers
  end

  @spec resources(t()) :: MapSet.t(Resource.t())
  def resources(self = %Action{}) do
    MapSet.new(self.proofs, & &1.resource)
  end

  @spec nullified_resources(t()) :: MapSet.t(Resource.t())
  def nullified_resources(self = %Action{}) do
    self.proofs
    |> Stream.filter(fn
      %LogicProof{self_tag: {:nullified, _}} -> true
      _ -> false
    end)
    |> Stream.map(& &1.resource)
    |> Enum.into(MapSet.new())
=======
  # Check that the resource is in the set
  @spec verify_resource_is_accounted_for?(t(), LogicProof.t()) :: boolean()
  defp verify_resource_is_accounted_for?(self = %Action{}, %LogicProof{
         self_tag: {:committed, commitment}
       }) do
    MapSet.member?(self.commitments, commitment)
  end

  defp verify_resource_is_accounted_for?(self = %Action{}, %LogicProof{
         self_tag: {:nullified, nullifier}
       }) do
    MapSet.member?(self.nullifiers, nullifier)
  end

  @spec verify_action_resources_correspond_to_proofs?(t(), LogicProof.t()) ::
          boolean()
  defp verify_action_resources_correspond_to_proofs?(
         %Action{commitments: action_commits, nullifiers: action_nulls},
         %LogicProof{commitments: commitments, nullifiers: nullifiers}
       ) do
    action_commits == commitments && action_nulls == nullifiers
>>>>>>> b50d3b79
  end
end<|MERGE_RESOLUTION|>--- conflicted
+++ resolved
@@ -108,7 +108,29 @@
     end
   end
 
-<<<<<<< HEAD
+  # Check that the resource is in the set
+  @spec verify_resource_is_accounted_for?(t(), LogicProof.t()) :: boolean()
+  defp verify_resource_is_accounted_for?(self = %Action{}, %LogicProof{
+         self_tag: {:committed, commitment}
+       }) do
+    MapSet.member?(self.commitments, commitment)
+  end
+
+  defp verify_resource_is_accounted_for?(self = %Action{}, %LogicProof{
+         self_tag: {:nullified, nullifier}
+       }) do
+    MapSet.member?(self.nullifiers, nullifier)
+  end
+
+  @spec verify_action_resources_correspond_to_proofs?(t(), LogicProof.t()) ::
+          boolean()
+  defp verify_action_resources_correspond_to_proofs?(
+         %Action{commitments: action_commits, nullifiers: action_nulls},
+         %LogicProof{commitments: commitments, nullifiers: nullifiers}
+       ) do
+    action_commits == commitments && action_nulls == nullifiers
+  end
+
   ##############################################################################
   #                                Accessing                                   #
   ##############################################################################
@@ -137,28 +159,5 @@
     end)
     |> Stream.map(& &1.resource)
     |> Enum.into(MapSet.new())
-=======
-  # Check that the resource is in the set
-  @spec verify_resource_is_accounted_for?(t(), LogicProof.t()) :: boolean()
-  defp verify_resource_is_accounted_for?(self = %Action{}, %LogicProof{
-         self_tag: {:committed, commitment}
-       }) do
-    MapSet.member?(self.commitments, commitment)
-  end
-
-  defp verify_resource_is_accounted_for?(self = %Action{}, %LogicProof{
-         self_tag: {:nullified, nullifier}
-       }) do
-    MapSet.member?(self.nullifiers, nullifier)
-  end
-
-  @spec verify_action_resources_correspond_to_proofs?(t(), LogicProof.t()) ::
-          boolean()
-  defp verify_action_resources_correspond_to_proofs?(
-         %Action{commitments: action_commits, nullifiers: action_nulls},
-         %LogicProof{commitments: commitments, nullifiers: nullifiers}
-       ) do
-    action_commits == commitments && action_nulls == nullifiers
->>>>>>> b50d3b79
   end
 end