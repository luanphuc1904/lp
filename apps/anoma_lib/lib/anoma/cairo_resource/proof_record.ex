--- conflicted
+++ resolved
@@ -58,14 +58,6 @@
     end
   end
 
-<<<<<<< HEAD
-  @spec get_cairo_program_hash(ProofRecord.t()) :: binary()
-  def get_cairo_program_hash(proof_record) do
-    proof_record.public_inputs
-    |> :binary.bin_to_list()
-    |> Cairo.get_program_hash()
-    |> :binary.list_to_bin()
-=======
   @spec generate_cairo_proof(binary(), binary()) :: {:ok, t()} | :error
   def generate_cairo_proof(circuit, inputs) do
     {_output, trace, memory, public_inputs} =
@@ -81,6 +73,13 @@
        proof: proof |> :binary.list_to_bin(),
        public_inputs: public_inputs |> :binary.list_to_bin()
      }}
->>>>>>> 5ca13bf9
+  end
+
+  @spec get_cairo_program_hash(ProofRecord.t()) :: binary()
+  def get_cairo_program_hash(proof_record) do
+    proof_record.public_inputs
+    |> :binary.bin_to_list()
+    |> Cairo.get_program_hash()
+    |> :binary.list_to_bin()
   end
 end