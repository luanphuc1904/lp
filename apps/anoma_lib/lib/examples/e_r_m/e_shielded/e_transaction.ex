--- conflicted
+++ resolved
@@ -2,13 +2,9 @@
   alias Anoma.RM
   alias Examples.ERM.EShielded.EPartialTransaction
 
-<<<<<<< HEAD
   use TestHelper.TestMacro
 
-  @spec a_shielded_transaction() :: %RM.Shielded.Transaction{}
-=======
   @spec a_shielded_transaction() :: RM.Shielded.Transaction.t()
->>>>>>> 7a5036ae
   def a_shielded_transaction do
     ptx = EPartialTransaction.a_partial_transaction()
     priv_keys = <<3::256>>
@@ -25,13 +21,8 @@
     shielded_tx
   end
 
-<<<<<<< HEAD
   @spec duplicate_nfs_shielded_transaction() :: RM.Shielded.Transaction.t()
   def duplicate_nfs_shielded_transaction do
-=======
-  @spec another_shielded_transaction() :: RM.Shielded.Transaction.t()
-  def another_shielded_transaction do
->>>>>>> 7a5036ae
     ptx = EPartialTransaction.a_partial_transaction()
     priv_keys = <<3::256>>
 
