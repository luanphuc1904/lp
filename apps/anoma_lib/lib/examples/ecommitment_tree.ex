--- conflicted
+++ resolved
@@ -5,12 +5,9 @@
   require ExUnit.Assertions
   import ExUnit.Assertions
 
-<<<<<<< HEAD
   alias Examples.ERM
 
-=======
   @spec tree_storage() :: atom()
->>>>>>> 29803bc2
   def tree_storage() do
     :cmtree_test
   end
