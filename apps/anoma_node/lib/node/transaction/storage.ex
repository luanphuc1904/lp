--- conflicted
+++ resolved
@@ -53,11 +53,8 @@
       args
       |> Keyword.validate!([
         :node_id,
-<<<<<<< HEAD
+        uncommitted_height: 0,
         rocks: false
-=======
-        uncommitted_height: 0
->>>>>>> 1ada0e64
       ])
 
     node_id = keylist[:node_id]
