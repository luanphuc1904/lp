defmodule Anoma.Node.Supervisor do
  @moduledoc """
  I am the top level supervisor for the Anoma node.
  """

  use Supervisor

  def start_link(args) do
    Supervisor.start_link(__MODULE__, args, name: __MODULE__)
  end

  def init(_args) do
    children = [
<<<<<<< HEAD
      Anoma.Node.Transaction.Supervisor
=======
      Anoma.Node.Transport.Supervisor
>>>>>>> 1af81ec3
    ]

    Supervisor.init(children, strategy: :one_for_all)
  end
end<|MERGE_RESOLUTION|>--- conflicted
+++ resolved
@@ -11,11 +11,8 @@
 
   def init(_args) do
     children = [
-<<<<<<< HEAD
-      Anoma.Node.Transaction.Supervisor
-=======
+      Anoma.Node.Transaction.Supervisor,
       Anoma.Node.Transport.Supervisor
->>>>>>> 1af81ec3
     ]
 
     Supervisor.init(children, strategy: :one_for_all)
