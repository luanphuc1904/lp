--- conflicted
+++ resolved
@@ -107,7 +107,6 @@
       false
   end
 
-<<<<<<< HEAD
   ############################################################
   #                    Genserver Helpers                     #
   ############################################################
@@ -119,16 +118,13 @@
   and check that the table keyword has been provided.
   """
 
-=======
-  @spec start_link(list({:node_id, String.t()} | {:table, atom()})) :: term()
->>>>>>> 49d0c24a
+  @spec start_link(list(startup_options())) :: term()
   def start_link(args) do
     args = Keyword.validate!(args, [:node_id, :table, :rocks])
     name = Registry.via(args[:node_id], __MODULE__)
     GenServer.start_link(__MODULE__, args, name: name)
   end
 
-<<<<<<< HEAD
   @doc """
   I am the initialization function for the Logging Engine.
 
@@ -140,10 +136,7 @@
   options.
   """
 
-  @spec init(list(startup_options())) :: {:ok, Logging.t()}
-=======
   @impl true
->>>>>>> 49d0c24a
   def init(args) do
     Process.set_label(__MODULE__)
 
@@ -169,7 +162,6 @@
     {:ok, %__MODULE__{node_id: node_id, table: table}}
   end
 
-<<<<<<< HEAD
   ############################################################
   #                      Public Filters                      #
   ############################################################
@@ -180,6 +172,7 @@
   I filter for any incoming messages the Logging Engine cares about.
   """
 
+  @spec logging_filter() :: LoggingFilter.t()
   def logging_filter() do
     %__MODULE__.LoggingFilter{}
   end
@@ -188,48 +181,46 @@
   #                    Genserver Behavior                    #
   ############################################################
 
-=======
   @impl true
->>>>>>> 49d0c24a
   def handle_info(
-        %EventBroker.Event{
+        e = %EventBroker.Event{
           body: %Node.Event{
             body: %Logging.LoggingEvent{}
           }
-        } = e,
+        },
         state
       ) do
     {:noreply, handle_logging_event(e, state)}
   end
 
   def handle_info(
-        %EventBroker.Event{
+        e = %EventBroker.Event{
           body: %Node.Event{
             body: %Mempool.TxEvent{}
           }
-        } = e,
+        },
         state
       ) do
     {:noreply, handle_tx_event(e, state)}
   end
 
   def handle_info(
-        %EventBroker.Event{
+        e = %EventBroker.Event{
           body: %Node.Event{
             body: %Mempool.ConsensusEvent{}
           }
-        } = e,
+        },
         state
       ) do
     {:noreply, handle_consensus_event(e, state)}
   end
 
   def handle_info(
-        %EventBroker.Event{
+        e = %EventBroker.Event{
           body: %Node.Event{
             body: %Mempool.BlockEvent{}
           }
-        } = e,
+        },
         state
       ) do
     {:noreply, handle_block_event(e, state)}
@@ -239,12 +230,7 @@
   #                 Genserver Implementation                 #
   ############################################################
 
-  @spec handle_logging_event(
-          %EventBroker.Event{
-            body: %Node.Event{body: Logging.LoggingEvent.t()}
-          },
-          t()
-        ) :: t()
+  @spec handle_logging_event(EventBroker.Event.t(), t()) :: t()
   defp handle_logging_event(
          %EventBroker.Event{
            body: %Node.Event{
@@ -260,10 +246,7 @@
     state
   end
 
-  @spec handle_tx_event(
-          %EventBroker.Event{body: %Node.Event{body: Mempool.TxEvent.t()}},
-          t()
-        ) :: t()
+  @spec handle_tx_event(EventBroker.Event.t(), t()) :: t()
   defp handle_tx_event(
          %EventBroker.Event{
            body: %Node.Event{
@@ -283,12 +266,7 @@
     state
   end
 
-  @spec handle_consensus_event(
-          %EventBroker.Event{
-            body: %Node.Event{body: Mempool.ConsensusEvent.t()}
-          },
-          t()
-        ) :: t()
+  @spec handle_consensus_event(EventBroker.Event.t(), t()) :: t()
   defp handle_consensus_event(
          %EventBroker.Event{
            body: %Node.Event{
@@ -308,10 +286,7 @@
     state
   end
 
-  @spec handle_block_event(
-          %EventBroker.Event{body: %Node.Event{body: Mempool.BlockEvent.t()}},
-          t()
-        ) :: t()
+  @spec handle_block_event(EventBroker.Event.t(), t()) :: t()
   defp handle_block_event(
          %EventBroker.Event{
            body: %Node.Event{
@@ -333,7 +308,6 @@
       :mnesia.write({state.table, :round, round})
     end)
 
-<<<<<<< HEAD
     log_fun({:info, "Block succesfully committed. Round: #{inspect(round)}"})
     state
   end
@@ -341,21 +315,6 @@
   ############################################################
   #                        Replay                            #
   ############################################################
-=======
-  @spec logging_filter() :: LoggingFilter.t()
-  def logging_filter() do
-    %__MODULE__.LoggingFilter{}
-  end
-
-  @spec log_event(String.t(), flag(), binary()) :: :ok
-  def log_event(node_id, flag, msg) do
-    Node.Event.new_with_body(node_id, %__MODULE__.LoggingEvent{
-      flag: flag,
-      msg: msg
-    })
-    |> EventBroker.event()
-  end
->>>>>>> 49d0c24a
 
   @doc """
   I am the function to be played on restarts of the Anoma node with known ID.
@@ -561,6 +520,7 @@
   appropriate flag and message.
   """
 
+  @spec log_event(String.t(), flag(), binary()) :: :ok
   def log_event(node_id, flag, msg) do
     Node.Event.new_with_body(node_id, %__MODULE__.LoggingEvent{
       flag: flag,
@@ -629,16 +589,13 @@
     end
   end
 
-<<<<<<< HEAD
   @doc """
   I am the name of the event table.
 
   Given a Node ID, I create an appropriately named Event table for it.
   """
 
-=======
   @spec table_name(String.t()) :: atom()
->>>>>>> 49d0c24a
   def table_name(node_id) do
     String.to_atom("#{Logging.Events}_#{:erlang.phash2(node_id)}")
   end
