defmodule Anoma.Node.Examples.ETransaction do
  alias Anoma.Node.Transaction.{Storage, Ordering, Mempool}

  require ExUnit.Assertions
  import ExUnit.Assertions

  ## storage

  def restart_storage do
    if GenServer.whereis(Anoma.Node.Transaction.Storage) do
      GenServer.stop(Anoma.Node.Transaction.Storage)
    end

    :mnesia.clear_table(Anoma.Node.Transaction.Storage.Values)
    :mnesia.clear_table(Anoma.Node.Transaction.Storage.Updates)
    :mnesia.clear_table(Anoma.Node.Transaction.Storage.Blocks)

    Anoma.Node.Transaction.Storage.start_link(nil)
  end

  def write_then_read do
    restart_storage()
    Storage.write({1, [{["abc"], 123}]})
    {:ok, 123} = Storage.read({1, ["abc"]})
  end

  def write_then_read_other do
    restart_storage()
    Storage.write({1, [{["abc"], 123}]})
    :absent = Storage.read({1, ["def"]})
  end

  def read_future_then_write do
    restart_storage()
    task = Task.async(fn -> Storage.read({1, ["abc"]}) end)
    Storage.write({1, [{["abc"], 123}]})
    {:ok, 123} = Task.await(task)
  end

  def read_other_future_then_write do
    restart_storage()
    task = Task.async(fn -> Storage.read({1, ["def"]}) end)
    Storage.write({1, [{["abc"], 123}]})
    :absent = Task.await(task)
  end

  def write_future_then_write_present do
    restart_storage()
    _task1 = Task.async(fn -> Storage.write({2, [{["abc"], 123}]}) end)
    task2 = Task.async(fn -> Storage.read({2, ["abc"]}) end)
    Storage.write({1, [{["other"], 999}]})

    {:ok, 123} = Task.await(task2)
  end

  def write_multiple_then_read do
    restart_storage()
    Storage.write({1, [{["abc"], 123}, {["bcd"], 231}]})
    {:ok, 123} = Storage.read({1, ["abc"]})
    {:ok, 231} = Storage.read({1, ["bcd"]})
  end

  def write_future_multiple_then_write_present do
    restart_storage()

    _task1 =
      Task.async(fn ->
        Storage.write({2, [{["abc"], 123}, {["bcd"], 231}]})
      end)

    task2 = Task.async(fn -> Storage.read({2, ["bcd"]}) end)
    Storage.write({1, [{["other"], 999}]})

    {:ok, 231} = Task.await(task2)
  end

  def append_then_read do
    restart_storage()
    Storage.append({1, [{:set, "value"}]})
    new_set = MapSet.new(["value"])
    {:ok, ^new_set} = Storage.read({1, :set})
  end

  def append_then_read_same do
    restart_storage()
    Storage.append({1, [{:set, "value"}, {:set, "value"}]})
    new_set = MapSet.new(["value"])
    {:ok, ^new_set} = Storage.read({1, :set})
  end

  def append_then_read_several do
    restart_storage()
    Storage.append({1, [{:set, "value1"}, {:set, "value2"}]})
    new_set = MapSet.new(["value1", "value2"])
    {:ok, ^new_set} = Storage.read({1, :set})
  end

  def append_twice_then_read do
    restart_storage()
    Storage.append({1, [{:set, "value1"}]})
    new_set = MapSet.new(["value1"])
    {:ok, ^new_set} = Storage.read({1, :set})
    Storage.append({2, [{:set, "value2"}]})
    appended_set = MapSet.new(["value1", "value2"])
    {:ok, ^appended_set} = Storage.read({2, :set})
  end

  def append_twice_then_read_with_commit do
    restart_storage()
    Storage.append({1, [{:set, "value1"}]})
    new_set = MapSet.new(["value1"])
    {:ok, ^new_set} = Storage.read({1, :set})

    Storage.commit(1, nil)

    Storage.append({2, [{:set, "value2"}]})
    appended_set = MapSet.new(["value1", "value2"])
    {:ok, ^appended_set} = Storage.read({2, :set})
  end

  def complicated_storage do
    restart_storage()
    task1 = Task.async(fn -> Storage.read({3, ["abc"]}) end)
    task2 = Task.async(fn -> Storage.read({2, ["abc"]}) end)
    task3 = Task.async(fn -> Storage.read({1, ["abc"]}) end)
    task4 = Task.async(fn -> Storage.read({0, ["abc"]}) end)

    _blocking_write_task =
      Task.async(fn -> Storage.write({2, [{["abc"], 123}]}) end)

    Storage.write({1, [{["def"], 999}]})
    Storage.write({3, [{["abc"], 401}]})

    %{
      task1: {:ok, 401} = Task.await(task1),
      task2: {:ok, 123} = Task.await(task2),
      task3: :absent = Task.await(task3),
      task4: :absent = Task.await(task4)
    }
  end

  def complicated_storage_with_commit do
    restart_storage()
    task1 = Task.async(fn -> Storage.read({3, ["abc"]}) end)
    task2 = Task.async(fn -> Storage.read({2, ["abc"]}) end)
    task3 = Task.async(fn -> Storage.read({1, ["abc"]}) end)
    task4 = Task.async(fn -> Storage.read({0, ["abc"]}) end)

    _blocking_write_task =
      Task.async(fn -> Storage.write({2, [{["abc"], 123}]}) end)

    Storage.write({1, [{["def"], 999}]})
    Storage.commit(1, nil)
    Storage.write({3, [{["abc"], 401}]})

    %{
      task1: {:ok, 401} = Task.await(task1),
      task2: {:ok, 123} = Task.await(task2),
      task3: :absent = Task.await(task3),
      task4: :absent = Task.await(task4)
    }
  end

  ## ordering
  def restart_ordering do
    if GenServer.whereis(Anoma.Node.Transaction.Ordering) do
      GenServer.stop(Anoma.Node.Transaction.Ordering)
    end

    Anoma.Node.Transaction.Ordering.start_link(nil)
  end

  def ord_write_then_read do
    restart_storage()
    restart_ordering()

    _write_task =
      Task.async(fn -> Ordering.write({"tx id 1", [{["abc"], 123}]}) end)

    read_task = Task.async(fn -> Ordering.read({"tx id 2", ["abc"]}) end)
    order = ["tx id 1", "tx id 2"]

    Ordering.order(order)
    {:ok, 123} = Task.await(read_task)
  end

  def ord_read_future_then_write do
    restart_storage()
    restart_ordering()

    read_task = Task.async(fn -> Ordering.read({"tx id 2", ["abc"]}) end)

    write_task =
      Task.async(fn -> Ordering.write({"tx id 1", [{["abc"], 123}]}) end)

    Ordering.order(["tx id 1", "tx id 2"])
    :ok = Task.await(write_task)
    {:ok, 123} = Task.await(read_task)
  end

  def ord_order_first do
    restart_storage()
    restart_ordering()

    Ordering.order(["tx id 1", "tx id 2"])

    Ordering.write({"tx id 1", [{["abc"], 123}]})
    {:ok, 123} = Ordering.read({"tx id 2", ["abc"]})
  end

  def restart_mempool do
    if GenServer.whereis(Anoma.Node.Transaction.Mempool) do
      GenServer.stop(Anoma.Node.Transaction.Mempool)
    end

    Anoma.Node.Transaction.Mempool.start_link(nil)
  end

  def restart_executor do
    if GenServer.whereis(Anoma.Node.Transaction.Executor) do
      GenServer.stop(Anoma.Node.Transaction.Executor)
    end

    Anoma.Node.Transaction.Executor.start_link(nil)
  end

  def restart_tx_module do
    restart_ordering()
    restart_storage()
    restart_executor()
    restart_mempool()
  end

  # to be moved to nock
  def zero(key \\ "key") do
    zero_counter_arm = [1, key | 0]
    arm = [10, [2 | zero_counter_arm], 1, 0 | 0]
    sample = 0
    zero_tx = [[8, [1 | sample], [1 | arm], 0 | 1] | 999]

    {:debug_term_storage, zero_tx}
  end

  def inc(key \\ "key") do
    increment_value_arm = [[1 | key], 4, 12, [1 | 0], [0 | 6], 1, key | 0]
    # Place the result in a list
    arm = [10, [2 | increment_value_arm], 1, 0 | 0]
    sample = 0
    inc = [[8, [1 | sample], [1 | arm], 0 | 1] | 999]

    {:debug_term_storage, inc}
  end

  def zero_counter_submit(key \\ "key") do
    restart_tx_module()
    {back, zero} = zero(key)

    Mempool.tx({back, zero}, "id 1")
    :mnesia.subscribe({:table, Storage.Blocks, :simple})
    Mempool.tx_dump() |> Mempool.execute()

    assert_receive(
      {:mnesia_table_event, {:write, {Storage.Blocks, 0, _}, _}},
      5000
    )

    :mnesia.unsubscribe({:table, Storage.Blocks, :simple})

    [
      {Storage.Blocks, 0,
       [
         %Mempool.Tx{
           code: ^zero,
           backend: ^back,
           vm_result: {:ok, [[^key | 0] | 0]},
           tx_result: {:ok, [[^key | 0]]}
         }
       ]}
    ] = :mnesia.dirty_read({Storage.Blocks, 0})
  end

  def inc_counter_submit_with_zero(key \\ "key") do
    restart_tx_module()
    {back1, zero} = zero(key)
    {back2, inc} = inc(key)

    Mempool.tx({back1, zero}, "id 1")
    Mempool.tx({back2, inc}, "id 2")
    :mnesia.subscribe({:table, Storage.Blocks, :simple})
    Mempool.tx_dump() |> Mempool.execute()

    assert_receive(
      {:mnesia_table_event, {:write, {Storage.Blocks, 0, _}, _}},
      5000
    )

    :mnesia.unsubscribe({:table, Storage.Blocks, :simple})

    [
      {Storage.Blocks, 0,
       [
         %Mempool.Tx{
           code: ^zero,
           backend: ^back1,
           vm_result: {:ok, [[^key | 0] | 0]},
           tx_result: {:ok, [[^key | 0]]}
         },
         %Mempool.Tx{
           code: ^inc,
           backend: ^back2,
           vm_result: {:ok, [[^key | 1] | 0]},
           tx_result: {:ok, [[^key | 1]]}
         }
       ]}
    ] = :mnesia.dirty_read({Storage.Blocks, 0})
  end

  def inc_counter_submit_after_zero(key \\ "key") do
    zero_counter_submit(key)
    {back, inc} = inc(key)
    Mempool.tx({back, inc}, "id 2")
    :mnesia.subscribe({:table, Storage.Blocks, :simple})
    ["id 2"] |> Mempool.execute()

    assert_receive(
      {:mnesia_table_event, {:write, {Storage.Blocks, 1, _}, _}},
      5000
    )

    :mnesia.unsubscribe({:table, Storage.Blocks, :simple})

    [
      {Storage.Blocks, 1,
       [
         %Mempool.Tx{
           code: ^inc,
           backend: ^back,
           vm_result: {:ok, [[^key | 1] | 0]},
           tx_result: {:ok, [[^key | 1]]}
         }
       ]}
    ] = :mnesia.dirty_read({Storage.Blocks, 1})
  end

  def inc_counter_submit_after_read(key \\ "key") do
    zero_counter_submit(key)
    {:debug_term_storage, zero} = zero(key)
    {back, inc} = inc(key)
    Mempool.tx({{:debug_read_term, self()}, zero}, "id 2")
    Mempool.tx(inc(key), "id 3")
    :mnesia.subscribe({:table, Storage.Blocks, :simple})
    ["id 2", "id 3"] |> Mempool.execute()

    assert_receive(
      {:mnesia_table_event, {:write, {Storage.Blocks, 1, _}, _}},
      5000
    )

    :mnesia.unsubscribe({:table, Storage.Blocks, :simple})

    [
      {Storage.Blocks, 1,
       [
         %Mempool.Tx{
           code: ^zero,
           backend: {:debug_read_term, _},
           vm_result: {:ok, [[^key | 0] | 0]},
           tx_result: {:ok, {:read_value, [[^key | 0] | 0]}}
         },
         %Mempool.Tx{
           code: ^inc,
           backend: ^back,
           vm_result: {:ok, [[^key | 1] | 0]},
           tx_result: {:ok, [[^key | 1]]}
         }
       ]}
    ] = :mnesia.dirty_read({Storage.Blocks, 1})
  end

  def bluf() do
    [0 | 0]
  end

  def bluf_transaction_errors do
    restart_tx_module()
    # todo: ideally we wait for the event broker message
    # before execution
    Mempool.tx({:debug_term_storage, bluf()}, "id 1")
    :mnesia.subscribe({:table, Storage.Blocks, :simple})
    ["id 1"] |> Mempool.execute()

    assert_receive(
      {:mnesia_table_event, {:write, {Storage.Blocks, 0, _}, _}},
      5000
    )

    :mnesia.unsubscribe({:table, Storage.Blocks, :simple})

    [
      {Storage.Blocks, 0,
       [
         %Mempool.Tx{
           code: [0 | 0],
           backend: :debug_term_storage,
           vm_result: :error,
           tx_result: :error
         }
       ]}
    ] = :mnesia.dirty_read({Storage.Blocks, 0})
  end

  def read_txs_write_nothing(key \\ "key") do
    restart_tx_module()
    Mempool.tx({{:debug_read_term, self()}, zero(key)}, "id 1")
<<<<<<< HEAD
    :ok = ["id 1"] |> Mempool.execute()
=======
    :mnesia.subscribe({:table, Storage.Blocks, :simple})
    ["id 1"] |> Mempool.execute()

    assert_receive(
      {:mnesia_table_event, {:write, {Storage.Blocks, 0, _}, _}},
      5000
    )

    :mnesia.unsubscribe({:table, Storage.Blocks, :simple})
>>>>>>> f640e79c

    [] = :mnesia.dirty_all_keys(Storage.Values)
    [] = :mnesia.dirty_all_keys(Storage.Updates)
  end

  def bluff_txs_write_nothing() do
    bluf_transaction_errors()

    [] = :mnesia.dirty_all_keys(Storage.Values)
    [] = :mnesia.dirty_all_keys(Storage.Updates)
  end
end<|MERGE_RESOLUTION|>--- conflicted
+++ resolved
@@ -412,9 +412,6 @@
   def read_txs_write_nothing(key \\ "key") do
     restart_tx_module()
     Mempool.tx({{:debug_read_term, self()}, zero(key)}, "id 1")
-<<<<<<< HEAD
-    :ok = ["id 1"] |> Mempool.execute()
-=======
     :mnesia.subscribe({:table, Storage.Blocks, :simple})
     ["id 1"] |> Mempool.execute()
 
@@ -424,7 +421,6 @@
     )
 
     :mnesia.unsubscribe({:table, Storage.Blocks, :simple})
->>>>>>> f640e79c
 
     [] = :mnesia.dirty_all_keys(Storage.Values)
     [] = :mnesia.dirty_all_keys(Storage.Updates)
