defmodule Anoma.Node.Examples.ETransaction do
  alias Anoma.Node
  alias Node.Transaction.{Storage, Ordering, Mempool, Backends}
  alias Anoma.TransparentResource.Transaction

  alias Examples.{ENock, ETransparent.ETransaction}

  alias Anoma.Node.Examples.ENode
  require ExUnit.Assertions
  import ExUnit.Assertions

  ############################################################
  #                          Storage                         #
  ############################################################

  @spec start_storage(String.t()) :: GenServer.on_start()
  def start_storage(node_id \\ Node.example_random_id()) do
    Anoma.Node.Transaction.Storage.start_link(node_id: node_id)
  end

  @spec write_then_read(String.t()) :: String.t()
  def write_then_read(node_id \\ Node.example_random_id()) do
    start_storage(node_id)
    Storage.write(node_id, {1, [{["abc"], 123}]})
    {:ok, 123} = Storage.read(node_id, {1, ["abc"]})
    node_id
  end

  @spec write_then_read_other(String.t()) :: String.t()
  def write_then_read_other(node_id \\ Node.example_random_id()) do
    start_storage(node_id)
    Storage.write(node_id, {1, [{["abc"], 123}]})
    :absent = Storage.read(node_id, {1, ["def"]})
    node_id
  end

  @spec read_future_then_write(String.t()) :: String.t()
  def read_future_then_write(node_id \\ Node.example_random_id()) do
    start_storage(node_id)
    task = Task.async(fn -> Storage.read(node_id, {1, ["abc"]}) end)
    Storage.write(node_id, {1, [{["abc"], 123}]})
    {:ok, 123} = Task.await(task)
    node_id
  end

  @spec read_other_future_then_write(String.t()) :: String.t()
  def read_other_future_then_write(node_id \\ Node.example_random_id()) do
    start_storage(node_id)
    task = Task.async(fn -> Storage.read(node_id, {1, ["def"]}) end)
    Storage.write(node_id, {1, [{["abc"], 123}]})
    :absent = Task.await(task)
    node_id
  end

  @spec write_future_then_write_present(String.t()) :: String.t()
  def write_future_then_write_present(node_id \\ Node.example_random_id()) do
    start_storage(node_id)

    _task1 =
      Task.async(fn -> Storage.write(node_id, {2, [{["abc"], 123}]}) end)

    task2 = Task.async(fn -> Storage.read(node_id, {2, ["abc"]}) end)
    Storage.write(node_id, {1, [{["other"], 999}]})

    {:ok, 123} = Task.await(task2)
    node_id
  end

  @spec write_multiple_then_read(String.t()) :: String.t()
  def write_multiple_then_read(node_id \\ Node.example_random_id()) do
    start_storage(node_id)
    Storage.write(node_id, {1, [{["abc"], 123}, {["bcd"], 231}]})
    {:ok, 123} = Storage.read(node_id, {1, ["abc"]})
    {:ok, 231} = Storage.read(node_id, {1, ["bcd"]})
    node_id
  end

  @spec write_future_multiple_then_write_present(String.t()) :: String.t()
  def write_future_multiple_then_write_present(
        node_id \\ Node.example_random_id()
      ) do
    start_storage(node_id)

    _task1 =
      Task.async(fn ->
        Storage.write(node_id, {2, [{["abc"], 123}, {["bcd"], 231}]})
      end)

    task2 = Task.async(fn -> Storage.read(node_id, {2, ["bcd"]}) end)
    Storage.write(node_id, {1, [{["other"], 999}]})

    {:ok, 231} = Task.await(task2)
    node_id
  end

  @spec append_then_read(String.t()) :: String.t()
  def append_then_read(node_id \\ Node.example_random_id()) do
    start_storage(node_id)
    new_set = MapSet.new(["value"])
    Storage.append(node_id, {1, [{:set, new_set}]})
    {:ok, ^new_set} = Storage.read(node_id, {1, :set})
    node_id
  end

  @spec append_then_read_same(String.t()) :: String.t()
  def append_then_read_same(node_id \\ Node.example_random_id()) do
    start_storage(node_id)
    new_set = MapSet.new(["value"])
    Storage.append(node_id, {1, [{:set, new_set}, {:set, new_set}]})
    {:ok, ^new_set} = Storage.read(node_id, {1, :set})
    node_id
  end

  @spec append_then_read_several(String.t()) :: String.t()
  def append_then_read_several(node_id \\ Node.example_random_id()) do
    start_storage(node_id)
    set1 = MapSet.new(["value1"])
    set2 = MapSet.new(["value2"])
    Storage.append(node_id, {1, [{:set, set1}, {:set, set2}]})
    new_set = MapSet.new(["value1", "value2"])
    {:ok, ^new_set} = Storage.read(node_id, {1, :set})
    node_id
  end

  @spec append_twice_then_read(String.t()) :: String.t()
  def append_twice_then_read(node_id \\ Node.example_random_id()) do
    start_storage(node_id)
    set1 = MapSet.new(["value1"])
    Storage.append(node_id, {1, [{:set, set1}]})
    {:ok, ^set1} = Storage.read(node_id, {1, :set})
    set2 = MapSet.new(["value2"])
    Storage.append(node_id, {2, [{:set, set2}]})
    appended_set = MapSet.new(["value1", "value2"])
    {:ok, ^appended_set} = Storage.read(node_id, {2, :set})
    node_id
  end

  @spec append_twice_then_read_with_commit(String.t()) :: String.t()
  def append_twice_then_read_with_commit(node_id \\ Node.example_random_id()) do
    start_storage(node_id)
    set1 = MapSet.new(["value1"])
    Storage.append(node_id, {1, [{:set, set1}]})
    {:ok, ^set1} = Storage.read(node_id, {1, :set})

    Storage.commit(node_id, 1, nil)

    set2 = MapSet.new(["value2"])
    Storage.append(node_id, {2, [{:set, set2}]})
    appended_set = MapSet.new(["value1", "value2"])
    {:ok, ^appended_set} = Storage.read(node_id, {2, :set})
    node_id
  end

  @spec add_rewrites(String.t()) :: String.t()
  def add_rewrites(node_id \\ Node.example_random_id()) do
    write_then_read(node_id)
    new_set = MapSet.new(["value1"])

    Storage.add(
      node_id,
      {2, %{write: [{["abc"], 234}], append: [{:set, new_set}]}}
    )

    {:ok, 234} = Storage.read(node_id, {2, ["abc"]})
    {:ok, ^new_set} = Storage.read(node_id, {2, :set})
    node_id
  end

  @spec add_append(String.t()) :: String.t()
  def add_append(node_id \\ Node.example_random_id()) do
    append_then_read(node_id)
    new_value_set = MapSet.new(["new_value"])

    Storage.add(
      node_id,
      {2, %{write: [{["abc"], 234}], append: [{:set, new_value_set}]}}
    )

    {:ok, 234} = Storage.read(node_id, {2, ["abc"]})
    new_set = MapSet.new(["new_value", "value"])
    {:ok, ^new_set} = Storage.read(node_id, {2, :set})
    node_id
  end

  @spec complicated_storage(String.t()) :: String.t()
  def complicated_storage(node_id \\ Node.example_random_id()) do
    start_storage(node_id)
    task1 = Task.async(fn -> Storage.read(node_id, {3, ["abc"]}) end)
    task2 = Task.async(fn -> Storage.read(node_id, {2, ["abc"]}) end)
    task3 = Task.async(fn -> Storage.read(node_id, {1, ["abc"]}) end)
    task4 = Task.async(fn -> Storage.read(node_id, {0, ["abc"]}) end)

    _blocking_write_task =
      Task.async(fn -> Storage.write(node_id, {2, [{["abc"], 123}]}) end)

    Storage.write(node_id, {1, [{["def"], 999}]})
    Storage.write(node_id, {3, [{["abc"], 401}]})

    %{
      task1: {:ok, 401} = Task.await(task1),
      task2: {:ok, 123} = Task.await(task2),
      task3: :absent = Task.await(task3),
      task4: :absent = Task.await(task4)
    }

    node_id
  end

  @spec complicated_storage_with_commit(String.t()) :: String.t()
  def complicated_storage_with_commit(node_id \\ Node.example_random_id()) do
    start_storage(node_id)
    task1 = Task.async(fn -> Storage.read(node_id, {3, ["abc"]}) end)
    task2 = Task.async(fn -> Storage.read(node_id, {2, ["abc"]}) end)
    task3 = Task.async(fn -> Storage.read(node_id, {1, ["abc"]}) end)
    task4 = Task.async(fn -> Storage.read(node_id, {0, ["abc"]}) end)

    _blocking_write_task =
      Task.async(fn -> Storage.write(node_id, {2, [{["abc"], 123}]}) end)

    Storage.write(node_id, {1, [{["def"], 999}]})
    Storage.commit(node_id, 1, nil)
    Storage.write(node_id, {3, [{["abc"], 401}]})

    %{
      task1: {:ok, 401} = Task.await(task1),
      task2: {:ok, 123} = Task.await(task2),
      task3: :absent = Task.await(task3),
      task4: :absent = Task.await(task4)
    }

    node_id
  end

  ############################################################
  #                         Ordering                         #
  ############################################################

  @spec start_ordering(String.t()) :: GenServer.on_start()
  def start_ordering(node_id \\ Node.example_random_id()) do
    Anoma.Node.Transaction.Ordering.start_link(node_id: node_id)
  end

  @spec ord_write_then_read(String.t()) :: String.t()
  def ord_write_then_read(node_id \\ Node.example_random_id()) do
    start_storage(node_id)
    start_ordering(node_id)

    _write_task =
      Task.async(fn ->
        Ordering.write(node_id, {"tx id 1", [{["abc"], 123}]})
      end)

    read_task =
      Task.async(fn -> Ordering.read(node_id, {"tx id 2", ["abc"]}) end)

    order = ["tx id 1", "tx id 2"]

    Ordering.order(node_id, order)
    {:ok, 123} = Task.await(read_task)
    node_id
  end

  @spec ord_read_future_then_write(String.t()) :: String.t()
  def ord_read_future_then_write(node_id \\ Node.example_random_id()) do
    start_storage(node_id)
    start_ordering(node_id)

    read_task =
      Task.async(fn -> Ordering.read(node_id, {"tx id 2", ["abc"]}) end)

    write_task =
      Task.async(fn ->
        Ordering.write(node_id, {"tx id 1", [{["abc"], 123}]})
      end)

    Ordering.order(node_id, ["tx id 1", "tx id 2"])
    :ok = Task.await(write_task)
    {:ok, 123} = Task.await(read_task)
    node_id
  end

  @spec ord_order_first(String.t()) :: String.t()
  def ord_order_first(node_id \\ Node.example_random_id()) do
    start_storage(node_id)
    start_ordering(node_id)

    Ordering.order(node_id, ["tx id 1", "tx id 2"])

    Ordering.write(node_id, {"tx id 1", [{["abc"], 123}]})
    {:ok, 123} = Ordering.read(node_id, {"tx id 2", ["abc"]})
    node_id
  end

  @spec start_tx_module(String.t()) :: ENode.t() | any()
  def start_tx_module(node_id \\ Node.example_random_id()) do
    ENode.start_node(node_id: node_id)
  end

  @spec zero(String.t()) :: {Backends.backend(), Noun.t()}
  def zero(key \\ "key") do
    {:debug_term_storage, Examples.ENock.zero(key)}
  end

  @spec inc(String.t()) :: {Backends.backend(), Noun.t()}
  def inc(key \\ "key") do
    {:debug_term_storage, Examples.ENock.inc(key)}
  end

  @spec trivial_transparent_transaction() :: {Backends.backend(), Noun.t()}
  def trivial_transparent_transaction() do
    {:transparent_resource, ENock.transparent_core(ENock.trivial_swap())}
  end

  @spec trivial_transparent_transaction_no_eph() ::
          {Backends.backend(), Noun.t()}
  def trivial_transparent_transaction_no_eph() do
    {:transparent_resource,
     ENock.transparent_core(ENock.trivial_swap_no_eph())}
  end

  ############################################################
  #                        Transactions                      #
  ############################################################

  @spec submit_successful_trivial_swap(String.t()) :: String.t()
  def submit_successful_trivial_swap(node_id \\ Node.example_random_id()) do
    start_tx_module(node_id)

    code = trivial_transparent_transaction()

    EventBroker.subscribe_me([])

    Mempool.tx(node_id, code, "id 1")
    Mempool.execute(node_id, Mempool.tx_dump(node_id))

    recieve_round_event(node_id, 0)

    base_swap = ETransaction.swap_from_actions()

    assert {:ok, base_swap |> Transaction.nullifiers()} ==
             Storage.read(node_id, {1, :nullifiers})

    assert {:ok, base_swap |> Transaction.commitments()} ==
             Storage.read(node_id, {1, :commitments})

    {tree, anchor} =
      Examples.ECommitmentTree.memory_backed_ct_with_trivial_swap()

    assert {:ok, tree} == Storage.read(node_id, {1, :ct})
    assert {:ok, anchor} == Storage.read(node_id, {1, :anchor})

    EventBroker.unsubscribe_me([])

    node_id
  end

  @spec resubmit_trivial_swap(String.t()) :: String.t()
  def resubmit_trivial_swap(node_id \\ Node.example_random_id()) do
    submit_successful_trivial_swap(node_id)

    code = trivial_transparent_transaction()

    EventBroker.subscribe_me([])

    Mempool.tx(node_id, code, "id 2")
    Mempool.execute(node_id, Mempool.tx_dump(node_id))

    recieve_logger_failure(node_id, "nullifier already")

    EventBroker.unsubscribe_me([])
    node_id
  end

  @spec submit_failed_trivial_swap(String.t()) :: String.t()
  def submit_failed_trivial_swap(node_id \\ Node.example_random_id()) do
    start_tx_module(node_id)
    code = trivial_transparent_transaction_no_eph()
    EventBroker.subscribe_me([])

    Mempool.tx(node_id, code, "id 1")
    Mempool.execute(node_id, Mempool.tx_dump(node_id))

    recieve_logger_failure(node_id, "not committed")

    node_id
  end

  @spec zero_counter_submit(String.t()) :: String.t()
  def zero_counter_submit(node_id \\ Node.example_random_id()) do
    key = "key"
    start_tx_module(node_id)
    {back, zero} = zero(key)

    Mempool.tx(node_id, {back, zero}, "id 1")
    :mnesia.subscribe({:table, Storage.blocks_table(node_id), :simple})
    dump = Mempool.tx_dump(node_id)
    Mempool.execute(node_id, dump)

    blocks_table = Storage.blocks_table(node_id)

    assert_receive(
      {:mnesia_table_event, {:write, {^blocks_table, 0, _}, _}},
      5000
    )

    :mnesia.unsubscribe({:table, Storage.blocks_table(node_id), :simple})

    {:atomic, block} =
      :mnesia.transaction(fn ->
        :mnesia.read({Storage.blocks_table(node_id), 0})
      end)

    [
      {^blocks_table, 0,
       [
         %Mempool.Tx{
           code: ^zero,
           backend: ^back,
           vm_result: {:ok, [[^key | 0] | 0]},
           tx_result: {:ok, [[^key | 0]]}
         }
       ]}
<<<<<<< HEAD
    ] = block
=======
    ] = :mnesia.dirty_read({Storage.blocks_table(node_id), 0})

    node_id
>>>>>>> 49d0c24a
  end

  @spec inc_counter_submit_with_zero(String.t()) :: String.t()
  def inc_counter_submit_with_zero(node_id \\ Node.example_random_id()) do
    blocks_table = Storage.blocks_table(node_id)
    key = "key"
    start_tx_module(node_id)
    {back1, zero} = zero(key)
    {back2, inc} = inc(key)

    Mempool.tx(node_id, {back1, zero}, "id 1")
    Mempool.tx(node_id, {back2, inc}, "id 2")
    :mnesia.subscribe({:table, blocks_table, :simple})
    dump = Mempool.tx_dump(node_id)
    Mempool.execute(node_id, dump)

    assert_receive(
      {:mnesia_table_event, {:write, {^blocks_table, 0, _}, _}},
      5000
    )

    :mnesia.unsubscribe({:table, blocks_table, :simple})

    {:atomic, block} =
      :mnesia.transaction(fn -> :mnesia.read({blocks_table, 0}) end)

    [
      {^blocks_table, 0,
       [
         %Mempool.Tx{
           code: ^zero,
           backend: ^back1,
           vm_result: {:ok, [[^key | 0] | 0]},
           tx_result: {:ok, [[^key | 0]]}
         },
         %Mempool.Tx{
           code: ^inc,
           backend: ^back2,
           vm_result: {:ok, [[^key | 1] | 0]},
           tx_result: {:ok, [[^key | 1]]}
         }
       ]}
<<<<<<< HEAD
    ] = block
=======
    ] = :mnesia.dirty_read({blocks_table, 0})

    node_id
>>>>>>> 49d0c24a
  end

  @spec inc_counter_submit_after_zero(String.t()) :: String.t()
  def inc_counter_submit_after_zero(node_id \\ Node.example_random_id()) do
    blocks_table = Storage.blocks_table(node_id)
    key = "key"
    zero_counter_submit(node_id)
    {back, inc} = inc(key)
    Mempool.tx(node_id, {back, inc}, "id 2")
    :mnesia.subscribe({:table, blocks_table, :simple})
    Mempool.execute(node_id, ["id 2"])

    assert_receive(
      {:mnesia_table_event, {:write, {^blocks_table, 1, _}, _}},
      5000
    )

    :mnesia.unsubscribe({:table, blocks_table, :simple})

    {:atomic, block} =
      :mnesia.transaction(fn -> :mnesia.read({blocks_table, 1}) end)

    [
      {^blocks_table, 1,
       [
         %Mempool.Tx{
           code: ^inc,
           backend: ^back,
           vm_result: {:ok, [[^key | 1] | 0]},
           tx_result: {:ok, [[^key | 1]]}
         }
       ]}
<<<<<<< HEAD
    ] = block
=======
    ] = :mnesia.dirty_read({blocks_table, 1})

    node_id
>>>>>>> 49d0c24a
  end

  @spec inc_counter_submit_after_read(String.t()) :: String.t()
  def inc_counter_submit_after_read(node_id \\ Node.example_random_id()) do
    blocks_table = Storage.blocks_table(node_id)

    key = "key"
    zero_counter_submit(node_id)
    {:debug_term_storage, zero} = zero(key)
    {back, inc} = inc(key)
    Mempool.tx(node_id, {{:debug_read_term, self()}, zero}, "id 2")
    Mempool.tx(node_id, inc(key), "id 3")
    :mnesia.subscribe({:table, blocks_table, :simple})
    Mempool.execute(node_id, ["id 2", "id 3"])

    assert_receive(
      {:mnesia_table_event, {:write, {^blocks_table, 1, _}, _}},
      5000
    )

    :mnesia.unsubscribe({:table, blocks_table, :simple})

    {:atomic, block} =
      :mnesia.transaction(fn -> :mnesia.read({blocks_table, 1}) end)

    [
      {^blocks_table, 1,
       [
         %Mempool.Tx{
           code: ^zero,
           backend: {:debug_read_term, _},
           vm_result: {:ok, [[^key | 0] | 0]},
           tx_result: {:ok, {:read_value, [[^key | 0] | 0]}}
         },
         %Mempool.Tx{
           code: ^inc,
           backend: ^back,
           vm_result: {:ok, [[^key | 1] | 0]},
           tx_result: {:ok, [[^key | 1]]}
         }
       ]}
<<<<<<< HEAD
    ] = block
=======
    ] = :mnesia.dirty_read({blocks_table, 1})

    node_id
>>>>>>> 49d0c24a
  end

  @spec bluf() :: Noun.t()
  def bluf() do
    [0 | 0]
  end

  @spec bluf_transaction_errors(String.t()) :: String.t()
  def bluf_transaction_errors(node_id \\ Node.example_random_id()) do
    blocks_table = Storage.blocks_table(node_id)
    start_tx_module(node_id)
    # todo: ideally we wait for the event broker message
    # before execution
    Mempool.tx(node_id, {:debug_term_storage, bluf()}, "id 1")
    :mnesia.subscribe({:table, blocks_table, :simple})
    Mempool.execute(node_id, ["id 1"])

    assert_receive(
      {:mnesia_table_event, {:write, {^blocks_table, 0, _}, _}},
      5000
    )

    :mnesia.unsubscribe({:table, blocks_table, :simple})

    {:atomic, block} =
      :mnesia.transaction(fn -> :mnesia.read({blocks_table, 0}) end)

    [
      {^blocks_table, 0,
       [
         %Mempool.Tx{
           code: [0 | 0],
           backend: :debug_term_storage,
           vm_result: :vm_error,
           tx_result: :error
         }
       ]}
<<<<<<< HEAD
    ] = block
=======
    ] = :mnesia.dirty_read({blocks_table, 0})

    node_id
>>>>>>> 49d0c24a
  end

  @spec read_txs_write_nothing(String.t()) :: String.t()
  def read_txs_write_nothing(node_id \\ Node.example_random_id()) do
    blocks_table = Storage.blocks_table(node_id)
    key = "key"
    start_tx_module(node_id)
    {_backend, code} = zero(key)

    Mempool.tx(node_id, {{:debug_read_term, self()}, code}, "id 1")
    :mnesia.subscribe({:table, blocks_table, :simple})
    Mempool.execute(node_id, ["id 1"])

    assert_receive(
      {:mnesia_table_event, {:write, {^blocks_table, 0, _}, _}},
      5000
    )

    :mnesia.unsubscribe({:table, blocks_table, :simple})

    [] = :mnesia.dirty_all_keys(Storage.values_table(node_id))
    [] = :mnesia.dirty_all_keys(Storage.updates_table(node_id))
    node_id
  end

  @spec bluff_txs_write_nothing(String.t()) :: String.t()
  def bluff_txs_write_nothing(node_id \\ Node.example_random_id()) do
    bluf_transaction_errors(node_id)

    [] = :mnesia.dirty_all_keys(Storage.values_table(node_id))
    [] = :mnesia.dirty_all_keys(Storage.updates_table(node_id))
    node_id
  end

  @spec recieve_round_event(String.t(), non_neg_integer()) :: :ok | :error_tx
  defp recieve_round_event(node_id, round) do
    receive do
      %EventBroker.Event{
        body: %Node.Event{
          node_id: ^node_id,
          body: %Mempool.BlockEvent{round: ^round}
        }
      } ->
        :ok
    after
      1000 -> :error_tx
    end
  end

  @spec recieve_logger_failure(binary(), String.t()) :: any()
  defp recieve_logger_failure(node_id, exp_message) do
    receive do
      %EventBroker.Event{
        body: %Node.Event{
          node_id: ^node_id,
          body: %Anoma.Node.Logging.LoggingEvent{flag: :error, msg: msg}
        }
      } ->
        assert msg =~ exp_message
    after
      1000 -> assert(false, "Failed to find failure message: #{exp_message}")
    end
  end
end<|MERGE_RESOLUTION|>--- conflicted
+++ resolved
@@ -420,13 +420,9 @@
            tx_result: {:ok, [[^key | 0]]}
          }
        ]}
-<<<<<<< HEAD
     ] = block
-=======
-    ] = :mnesia.dirty_read({Storage.blocks_table(node_id), 0})
-
-    node_id
->>>>>>> 49d0c24a
+
+    node_id
   end
 
   @spec inc_counter_submit_with_zero(String.t()) :: String.t()
@@ -469,13 +465,9 @@
            tx_result: {:ok, [[^key | 1]]}
          }
        ]}
-<<<<<<< HEAD
     ] = block
-=======
-    ] = :mnesia.dirty_read({blocks_table, 0})
-
-    node_id
->>>>>>> 49d0c24a
+
+    node_id
   end
 
   @spec inc_counter_submit_after_zero(String.t()) :: String.t()
@@ -508,13 +500,9 @@
            tx_result: {:ok, [[^key | 1]]}
          }
        ]}
-<<<<<<< HEAD
     ] = block
-=======
-    ] = :mnesia.dirty_read({blocks_table, 1})
-
-    node_id
->>>>>>> 49d0c24a
+
+    node_id
   end
 
   @spec inc_counter_submit_after_read(String.t()) :: String.t()
@@ -556,13 +544,9 @@
            tx_result: {:ok, [[^key | 1]]}
          }
        ]}
-<<<<<<< HEAD
     ] = block
-=======
-    ] = :mnesia.dirty_read({blocks_table, 1})
-
-    node_id
->>>>>>> 49d0c24a
+
+    node_id
   end
 
   @spec bluf() :: Noun.t()
@@ -600,13 +584,9 @@
            tx_result: :error
          }
        ]}
-<<<<<<< HEAD
     ] = block
-=======
-    ] = :mnesia.dirty_read({blocks_table, 0})
-
-    node_id
->>>>>>> 49d0c24a
+
+    node_id
   end
 
   @spec read_txs_write_nothing(String.t()) :: String.t()
