defmodule Anoma.Node.Examples.ELogging do
  alias Anoma.Node
  alias Node.Logging
  alias Node.Transaction.{Mempool, Storage, Backends}
  alias Node.Examples.ENode

  require Node.Event

  require ExUnit.Assertions
  import ExUnit.Assertions

<<<<<<< HEAD
  @spec check_tx_event(String.t()) :: String.t()
=======
  use EventBroker.WithSubscription

>>>>>>> 547e3833
  def check_tx_event(node_id \\ Node.example_random_id()) do
    ENode.start_node(node_id: node_id)
    table_name = Logging.table_name(node_id)

    :mnesia.subscribe({:table, table_name, :simple})

    tx_event("id 1", :transparent_resource, "code 1", node_id)

    assert_receive(
      {:mnesia_table_event,
       {:write, {_, "id 1", {:transparent_resource, "code 1"}}, _}},
      5000
    )

    assert {:atomic,
            [{^table_name, "id 1", {:transparent_resource, "code 1"}}]} =
             :mnesia.transaction(fn ->
               :mnesia.read(table_name, "id 1")
             end)

    :mnesia.unsubscribe({:table, table_name, :simple})
    node_id
  end

  @spec check_multiple_tx_events(String.t()) :: String.t()
  def check_multiple_tx_events(node_id \\ Node.example_random_id()) do
    ENode.start_node(node_id: node_id)

    table_name = Logging.table_name(node_id)

    :mnesia.subscribe({:table, table_name, :simple})

    tx_event("id 1", :transparent_resource, "code 1", node_id)
    tx_event("id 2", :transparent_resource, "code 2", node_id)

    assert_receive(
      {:mnesia_table_event,
       {:write, {^table_name, "id 1", {:transparent_resource, "code 1"}}, _}},
      5000
    )

    assert_receive(
      {:mnesia_table_event,
       {:write, {^table_name, "id 2", {:transparent_resource, "code 2"}}, _}},
      5000
    )

    assert {:atomic,
            [{^table_name, "id 1", {:transparent_resource, "code 1"}}]} =
             :mnesia.transaction(fn ->
               :mnesia.read(table_name, "id 1")
             end)

    assert {:atomic,
            [{^table_name, "id 2", {:transparent_resource, "code 2"}}]} =
             :mnesia.transaction(fn ->
               :mnesia.read(table_name, "id 2")
             end)

    :mnesia.unsubscribe({:table, table_name, :simple})
    node_id
  end

  ############################################################
  #                      Consensus event                     #
  ############################################################

  @spec check_consensus_event(String.t()) :: String.t()
  def check_consensus_event(
        node_id \\ Node.example_random_id()
        |> Base.url_encode64()
      ) do
    check_tx_event(node_id)
    table_name = Logging.table_name(node_id)

    :mnesia.subscribe({:table, table_name, :simple})

    consensus_event(["id 1"], node_id)

    assert_receive(
      {:mnesia_table_event,
       {:write, {^table_name, :consensus, [["id 1"]]}, _}},
      5000
    )

    :mnesia.unsubscribe({:table, table_name, :simple})

    assert {:atomic, [{^table_name, :consensus, [["id 1"]]}]} =
             :mnesia.transaction(fn ->
               :mnesia.read(table_name, :consensus)
             end)

    node_id
  end

  @spec check_consensus_event_multiple(String.t()) :: String.t()
  def check_consensus_event_multiple(
        node_id \\ Node.example_random_id()
        |> Base.url_encode64()
      ) do
    check_multiple_tx_events(node_id)
    table_name = Logging.table_name(node_id)

    :mnesia.subscribe({:table, table_name, :simple})

    consensus_event(["id 1"], node_id)
    consensus_event(["id 2"], node_id)

    assert_receive(
      {:mnesia_table_event,
       {:write, {^table_name, :consensus, [["id 1"], ["id 2"]]}, _}},
      5000
    )

    :mnesia.unsubscribe({:table, table_name, :simple})

    assert {:atomic, [{^table_name, :consensus, [["id 1"], ["id 2"]]}]} =
             :mnesia.transaction(fn ->
               :mnesia.read(table_name, :consensus)
             end)

    node_id
  end

  ############################################################
  #                         Block event                      #
  ############################################################

  @spec check_block_event(String.t()) :: String.t()
  def check_block_event(
        node_id \\ Node.example_random_id()
        |> Base.url_encode64()
      ) do
    check_consensus_event(node_id)
    table_name = Logging.table_name(node_id)

    :mnesia.subscribe({:table, table_name, :simple})

    block_event(["id 1"], 0, node_id)

    assert_receive(
      {:mnesia_table_event, {:delete, {^table_name, "id 1"}, _}},
      5000
    )

    :mnesia.unsubscribe({:table, table_name, :simple})

    assert {:atomic, [{^table_name, :consensus, []}]} =
             :mnesia.transaction(fn ->
               :mnesia.read(table_name, :consensus)
             end)

    assert {:atomic, []} =
             :mnesia.transaction(fn ->
               :mnesia.read(table_name, "id 1")
             end)

    node_id
  end

  @spec check_block_event_multiple(String.t()) :: String.t()
  def check_block_event_multiple(
        node_id \\ Node.example_random_id()
        |> Base.url_encode64()
      ) do
    check_consensus_event_multiple(node_id)
    table_name = Logging.table_name(node_id)

    :mnesia.subscribe({:table, table_name, :simple})
    block_event(["id 1"], 0, node_id)

    assert_receive(
      {:mnesia_table_event, {:delete, {^table_name, "id 1"}, _}},
      5000
    )

    assert {:atomic, [{^table_name, :consensus, [["id 2"]]}]} =
             :mnesia.transaction(fn ->
               :mnesia.read(table_name, :consensus)
             end)

    assert {:atomic, []} =
             :mnesia.transaction(fn ->
               :mnesia.read(table_name, "id 1")
             end)

    block_event(["id 2"], 0, node_id)

    assert_receive(
      {:mnesia_table_event, {:delete, {^table_name, "id 2"}, _}},
      5000
    )

    :mnesia.unsubscribe({:table, table_name, :simple})

    assert {:atomic, [{^table_name, :consensus, []}]} =
             :mnesia.transaction(fn ->
               :mnesia.read(table_name, :consensus)
             end)

    assert {:atomic, []} =
             :mnesia.transaction(fn ->
               :mnesia.read(table_name, "id 2")
             end)

    node_id
  end

  @spec check_block_event_leave_one_out(String.t()) :: String.t()
  def check_block_event_leave_one_out(
        node_id \\ Node.example_random_id()
        |> Base.url_encode64()
      ) do
    check_consensus_event_multiple(node_id)
    table_name = Logging.table_name(node_id)

    :mnesia.subscribe({:table, table_name, :simple})
    block_event(["id 1"], 0, node_id)

    assert_receive(
      {:mnesia_table_event, {:delete, {^table_name, "id 1"}, _}},
      5000
    )

    :mnesia.unsubscribe({:table, table_name, :simple})

    assert {:atomic, [{^table_name, :consensus, [["id 2"]]}]} =
             :mnesia.transaction(fn ->
               :mnesia.read(table_name, :consensus)
             end)

    assert {:atomic, []} =
             :mnesia.transaction(fn ->
               :mnesia.read(table_name, "id 1")
             end)

    assert {:atomic,
            [{^table_name, "id 2", {:transparent_resource, "code 2"}}]} =
             :mnesia.transaction(fn ->
               :mnesia.read(table_name, "id 2")
             end)

    node_id
  end

  @spec replay_corrects_result(String.t()) :: String.t()
  def replay_corrects_result(node_id \\ Node.example_random_id()) do
    replay_ensure_created_tables(node_id)
    table = Storage.blocks_table(node_id)

    :mnesia.transaction(fn ->
      :mnesia.write(
        {table, 0, [%Mempool.Tx{backend: :debug_bloblike, code: "code 1"}]}
      )
    end)

    write_consensus_leave_one_out(node_id)
    filter = [%Mempool.TxFilter{}]

    with_subscription [filter] do
      Logging.restart_with_replay(node_id)

      :ok =
        wait_for_tx(node_id, "id 2", "code 2")

      :error_tx =
        wait_for_tx(node_id, "id 1", "code 1")
    end

    state = Anoma.Node.Registry.whereis(node_id, Mempool) |> :sys.get_state()
    nil = Map.get(state.transactions, "id 1")
    1 = state.round

    node_id
  end

  @spec replay_consensus_leave_one_out(String.t()) :: String.t()
  def replay_consensus_leave_one_out(node_id \\ Node.example_random_id()) do
    write_consensus_leave_one_out(node_id)
    replay_ensure_created_tables(node_id)

    filter = [%Mempool.TxFilter{}]

    with_subscription [filter] do
      Logging.restart_with_replay(node_id)

      :ok =
        wait_for_tx(node_id, "id 1", "code 1")

      :ok =
        wait_for_tx(node_id, "id 2", "code 2")

      :ok =
        wait_for_consensus(node_id, ["id 1"])

      Mempool.execute(node_id, ["id 2"])

<<<<<<< HEAD
    :ok =
      wait_for_consensus(node_id, ["id 2"])

    node_id
=======
      :ok =
        wait_for_consensus(node_id, ["id 2"])
    end
>>>>>>> 547e3833
  end

  @spec replay_several_consensus(String.t()) :: String.t()
  def replay_several_consensus(node_id \\ Node.example_random_id()) do
    write_several_consensus(node_id)
    replay_ensure_created_tables(node_id)

    txfilter = [%Mempool.TxFilter{}]
    consensus_filter = [%Mempool.ConsensusFilter{}]

    with_subscription [txfilter, consensus_filter] do
      Logging.restart_with_replay(node_id)

      :ok =
        wait_for_tx(node_id, "id 1", "code 1")

      :ok =
        wait_for_tx(node_id, "id 2", "code 2")

      :ok =
        wait_for_consensus(node_id, ["id 1"])

<<<<<<< HEAD
    :ok =
      wait_for_consensus(node_id, ["id 2"])

    node_id
=======
      :ok =
        wait_for_consensus(node_id, ["id 2"])
    end
>>>>>>> 547e3833
  end

  @spec replay_consensus_with_several_txs(String.t()) :: String.t()
  def replay_consensus_with_several_txs(node_id \\ Node.example_random_id()) do
    write_consensus_with_several_tx(node_id)
    replay_ensure_created_tables(node_id)

    txfilter = [%Mempool.TxFilter{}]
    consensus_filter = [%Mempool.ConsensusFilter{}]

    with_subscription [txfilter, consensus_filter] do
      Logging.restart_with_replay(node_id)

      :ok =
        wait_for_tx(node_id, "id 1", "code 1")

      :ok =
        wait_for_tx(node_id, "id 2", "code 2")

<<<<<<< HEAD
    :ok =
      wait_for_consensus(node_id, ["id 1", "id 2"])

    node_id
=======
      :ok =
        wait_for_consensus(node_id, ["id 1", "id 2"])
    end
>>>>>>> 547e3833
  end

  @spec replay_consensus(String.t()) :: String.t()
  def replay_consensus(node_id \\ Node.example_random_id()) do
    write_consensus(node_id)
    replay_ensure_created_tables(node_id)

    txfilter = [%Mempool.TxFilter{}]
    consensus_filter = [%Mempool.ConsensusFilter{}]

    with_subscription [txfilter, consensus_filter] do
      Logging.restart_with_replay(node_id)

      :ok =
        wait_for_tx(node_id, "id 1", "code 1")

<<<<<<< HEAD
    :ok =
      wait_for_consensus(node_id, ["id 1"])

    node_id
=======
      :ok =
        wait_for_consensus(node_id, ["id 1"])
    end
>>>>>>> 547e3833
  end

  @spec replay_several_txs(String.t()) :: String.t()
  def replay_several_txs(node_id \\ Node.example_random_id()) do
    write_several_tx(node_id)
    replay_ensure_created_tables(node_id)

    txfilter = [%Mempool.TxFilter{}]

    with_subscription [txfilter] do
      Logging.restart_with_replay(node_id)

      :ok =
        wait_for_tx(node_id, "id 1", "code 1")

<<<<<<< HEAD
    :ok =
      wait_for_tx(node_id, "id 2", "code 2")

    node_id
=======
      :ok =
        wait_for_tx(node_id, "id 2", "code 2")
    end
>>>>>>> 547e3833
  end

  @spec replay_tx(String.t()) :: String.t()
  def replay_tx(node_id \\ Node.example_random_id()) do
    write_tx(node_id)
    replay_ensure_created_tables(node_id)

    txfilter = [%Mempool.TxFilter{}]

    with_subscription [txfilter] do
      {:ok, _pid} = Logging.restart_with_replay(node_id)

<<<<<<< HEAD
    :ok =
      wait_for_tx(node_id, "id 1", "code 1")

    node_id
=======
      :ok =
        wait_for_tx(node_id, "id 1", "code 1")
    end
>>>>>>> 547e3833
  end

  @spec write_consensus_leave_one_out(String.t()) :: atom()
  defp write_consensus_leave_one_out(node_id) do
    table = write_several_tx(node_id)

    :mnesia.transaction(fn ->
      :mnesia.write({table, :consensus, [["id 1"]]})
    end)

    table
  end

  @spec write_several_consensus(String.t()) :: atom()
  defp write_several_consensus(node_id) do
    table = write_several_tx(node_id)

    :mnesia.transaction(fn ->
      :mnesia.write({table, :consensus, [["id 1"], ["id 2"]]})
    end)

    table
  end

  @spec write_consensus_with_several_tx(String.t()) :: atom()
  defp write_consensus_with_several_tx(node_id) do
    table = write_several_tx(node_id)

    :mnesia.transaction(fn ->
      :mnesia.write({table, :consensus, [["id 1", "id 2"]]})
    end)

    table
  end

  @spec write_consensus(String.t()) :: atom()
  def write_consensus(node_id) do
    table = write_tx(node_id)

    :mnesia.transaction(fn ->
      :mnesia.write({table, :consensus, [["id 1"]]})
    end)

    table
  end

  @spec write_several_tx(String.t()) :: atom()
  defp write_several_tx(node_id) do
    table = create_event_table(node_id)

    :mnesia.transaction(fn ->
      :mnesia.write({table, "id 1", {:debug_bloblike, "code 1"}})
      :mnesia.write({table, "id 2", {:debug_bloblike, "code 2"}})
    end)

    table
  end

  @spec write_tx(String.t()) :: atom()
  defp write_tx(node_id) do
    table = create_event_table(node_id)

    :mnesia.transaction(fn ->
      :mnesia.write({table, "id 1", {:debug_bloblike, "code 1"}})
    end)

    table
  end

  @spec wait_for_consensus(String.t(), list(binary())) ::
          :ok | :error_consensus
  defp wait_for_consensus(node_id, consensus) do
    receive do
      %EventBroker.Event{
        body: %Node.Event{
          node_id: ^node_id,
          body: %Mempool.ConsensusEvent{
            order: ^consensus
          }
        }
      } ->
        :ok
    after
      1000 -> :error_consensus
    end
  end

  @spec wait_for_tx(String.t(), binary(), Noun.t()) :: :ok | :error_tx
  defp wait_for_tx(node_id, id, code) do
    receive do
      %EventBroker.Event{
        body: %Node.Event{
          node_id: ^node_id,
          body: %Mempool.TxEvent{
            id: ^id,
            tx: %Mempool.Tx{backend: _, code: ^code}
          }
        }
      } ->
        :ok
    after
      1000 -> :error_tx
    end
  end

  @spec create_event_table(String.t()) :: atom()
  defp create_event_table(node_id) do
    table = Logging.table_name(node_id)
    :mnesia.create_table(table, attributes: [:type, :body])

    :mnesia.transaction(fn ->
      :mnesia.write({table, :round, -1})
    end)

    table
  end

  @spec replay_ensure_created_tables(String.t()) :: [{atom(), atom()}]
  defp replay_ensure_created_tables(node_id) do
    block_table = Storage.blocks_table(node_id)
    values_table = Storage.values_table(node_id)
    updates_table = Storage.updates_table(node_id)

    :mnesia.create_table(values_table, attributes: [:key, :value])
    :mnesia.create_table(updates_table, attributes: [:key, :value])
    :mnesia.create_table(block_table, attributes: [:round, :block])

    [
      block_table: block_table,
      values_table: values_table,
      updates_table: updates_table
    ]
  end

  @spec tx_event(binary(), Backends.backend(), Noun.t(), String.t()) :: :ok
  def tx_event(id, backend, code, node_id) do
    event =
      Node.Event.new_with_body(node_id, %Mempool.TxEvent{
        id: id,
        tx: %Mempool.Tx{backend: backend, code: code}
      })

    EventBroker.event(event)
  end

  @spec consensus_event(list(binary()), String.t()) :: :ok
  def consensus_event(order, node_id) do
    event =
      Node.Event.new_with_body(node_id, %Mempool.ConsensusEvent{
        order: order
      })

    EventBroker.event(event)
  end

  @spec block_event(list(binary()), non_neg_integer(), String.t()) :: :ok
  def block_event(order, round, node_id) do
    event =
      Node.Event.new_with_body(node_id, %Mempool.BlockEvent{
        order: order,
        round: round
      })

    EventBroker.event(event)
  end
end<|MERGE_RESOLUTION|>--- conflicted
+++ resolved
@@ -9,12 +9,9 @@
   require ExUnit.Assertions
   import ExUnit.Assertions
 
-<<<<<<< HEAD
+  use EventBroker.WithSubscription
+
   @spec check_tx_event(String.t()) :: String.t()
-=======
-  use EventBroker.WithSubscription
-
->>>>>>> 547e3833
   def check_tx_event(node_id \\ Node.example_random_id()) do
     ENode.start_node(node_id: node_id)
     table_name = Logging.table_name(node_id)
@@ -312,16 +309,11 @@
 
       Mempool.execute(node_id, ["id 2"])
 
-<<<<<<< HEAD
-    :ok =
-      wait_for_consensus(node_id, ["id 2"])
-
-    node_id
-=======
       :ok =
         wait_for_consensus(node_id, ["id 2"])
-    end
->>>>>>> 547e3833
+
+      node_id
+    end
   end
 
   @spec replay_several_consensus(String.t()) :: String.t()
@@ -344,16 +336,11 @@
       :ok =
         wait_for_consensus(node_id, ["id 1"])
 
-<<<<<<< HEAD
-    :ok =
-      wait_for_consensus(node_id, ["id 2"])
-
-    node_id
-=======
       :ok =
         wait_for_consensus(node_id, ["id 2"])
-    end
->>>>>>> 547e3833
+
+      node_id
+    end
   end
 
   @spec replay_consensus_with_several_txs(String.t()) :: String.t()
@@ -373,16 +360,11 @@
       :ok =
         wait_for_tx(node_id, "id 2", "code 2")
 
-<<<<<<< HEAD
-    :ok =
-      wait_for_consensus(node_id, ["id 1", "id 2"])
-
-    node_id
-=======
       :ok =
         wait_for_consensus(node_id, ["id 1", "id 2"])
-    end
->>>>>>> 547e3833
+
+      node_id
+    end
   end
 
   @spec replay_consensus(String.t()) :: String.t()
@@ -399,16 +381,11 @@
       :ok =
         wait_for_tx(node_id, "id 1", "code 1")
 
-<<<<<<< HEAD
-    :ok =
-      wait_for_consensus(node_id, ["id 1"])
-
-    node_id
-=======
       :ok =
         wait_for_consensus(node_id, ["id 1"])
-    end
->>>>>>> 547e3833
+
+      node_id
+    end
   end
 
   @spec replay_several_txs(String.t()) :: String.t()
@@ -424,16 +401,11 @@
       :ok =
         wait_for_tx(node_id, "id 1", "code 1")
 
-<<<<<<< HEAD
-    :ok =
-      wait_for_tx(node_id, "id 2", "code 2")
-
-    node_id
-=======
       :ok =
         wait_for_tx(node_id, "id 2", "code 2")
-    end
->>>>>>> 547e3833
+
+      node_id
+    end
   end
 
   @spec replay_tx(String.t()) :: String.t()
@@ -446,16 +418,11 @@
     with_subscription [txfilter] do
       {:ok, _pid} = Logging.restart_with_replay(node_id)
 
-<<<<<<< HEAD
-    :ok =
-      wait_for_tx(node_id, "id 1", "code 1")
-
-    node_id
-=======
-      :ok =
-        wait_for_tx(node_id, "id 1", "code 1")
-    end
->>>>>>> 547e3833
+      :ok =
+        wait_for_tx(node_id, "id 1", "code 1")
+
+      node_id
+    end
   end
 
   @spec write_consensus_leave_one_out(String.t()) :: atom()
