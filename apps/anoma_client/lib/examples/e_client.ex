defmodule Anoma.Client.Examples.EClient do
  @moduledoc """
  I contain functions to test the public interface of the client.

  I start a new client and if necessary a node, and then connect to that node.

  I test the public GRPC interface of the client to ensure it works as expected.
  """
  use TypedStruct

  alias Anoma.Client
  alias Anoma.Client.Examples.EClient
  alias Anoma.Node.Examples.ENode
  alias Anoma.Node.Transaction.Mempool
  alias Anoma.Protobuf.BlockService
  alias Anoma.Protobuf.Indexer.Blocks
  alias Anoma.Protobuf.Indexer.Nullifiers
  alias Anoma.Protobuf.Indexer.UnrevealedCommits
  alias Anoma.Protobuf.Indexer.UnspentResources
  alias Anoma.Protobuf.IndexerService
  alias Anoma.Protobuf.Intents.Add
  alias Anoma.Protobuf.Intents.Compose
  alias Anoma.Protobuf.Intents.Intent
  alias Anoma.Protobuf.Intents.List
  alias Anoma.Protobuf.Intents.Verify
  alias Anoma.Protobuf.IntentsService
  alias Anoma.Protobuf.Mempool.Dump
  alias Anoma.Protobuf.MempoolService
  alias Anoma.Protobuf.Nock.Input
  alias Anoma.Protobuf.Nock.Prove
  alias Anoma.Protobuf.NockService
  alias Anoma.Protobuf.NodeInfo
  alias Anoma.TransparentResource.Transaction
  alias Examples.ETransparent.ETransaction
  alias Noun.Nounable

  import ExUnit.Assertions

  ############################################################
  #                    Context                               #
  ############################################################

  typedstruct do
    @typedoc """
    I am the state of a TCP listener.

    My fields contain information to listen for TCP connection with a remote node.

    ### Fields
    - `:channel`    - The channel for making grpc requests.
    - `:supervisor` - the pid of the supervision tree.
    - `:node`       - The node to which the client is connected.
    - `:client`     - The client that is connected to the node.
    - `:channel`    - The channel for making grpc requests.
    """
    field(:supervisor, pid())
    field(:node, ENode.t())
    field(:client, Client.t())
    field(:channel, any())
  end

  typedstruct module: EConnection do
    @typedoc """
    I am an example GRPC stub connection to a client.
    I represent an outside client (e.g., a typescript application).

    ### Fields
    - `:channel`    - The channel for making grpc requests.
    """
    field(:channel, any())
    field(:client, EClient.t())
  end

  ############################################################
  #                    Helpers                               #
  ############################################################

  @doc """
  I create a new node in the system, and ensure that that is the only node that is running
  by killing all other nodes.
  """
  @spec create_single_example_node() :: ENode.t()
  def create_single_example_node() do
    ENode.kill_all_nodes()
    ENode.start_node(grpc_port: 0)
  end

  @doc """
  I kill the existing client.
  """
  @spec kill_existing_client() :: :ok
  def kill_existing_client() do
    Client.ConnectionSupervisor
    |> DynamicSupervisor.which_children()
    |> Enum.each(fn {_, pid, _, _} -> Supervisor.stop(pid) end)
  end

  @doc """
  I create an instance of the client and connect it to the given node.

  If there is already a client started, I kill it and start a new one.
  """
  @spec create_example_client(ENode.t() | nil) :: EClient.t()
  def create_example_client(enode \\ create_single_example_node()) do
    kill_existing_client()

    {:ok, client} =
      Client.connect("localhost", enode.grpc_port, 0, enode.node_id)

    %EClient{supervisor: nil, client: client, node: enode}
  end

  @doc """
  I create an example stub to a given clients GRPC endpoint.
  """
  @spec create_example_connection(t()) :: EConnection.t()
  def create_example_connection(eclient \\ create_example_client()) do
    case GRPC.Stub.connect("localhost:#{eclient.client.grpc_port}") do
      {:ok, channel} ->
        %EConnection{channel: channel, client: eclient}

      {:error, reason} ->
        {:error, reason}
    end
  end

  @doc """
  I create the setup necessary to run each example below without arguments.
  """
  @spec setup() :: EConnection.t()
  def setup() do
    create_example_connection()
  end

  ############################################################
  #                    Examples                              #
  ############################################################

  @doc """
  I list the intents over grpc on the client.
  """
  @spec list_intents(EConnection.t()) :: EConnection.t()
  def list_intents(conn \\ setup()) do
    node_id = %NodeInfo{node_id: conn.client.node.node_id}
    request = %List.Request{node_info: node_id}

    {:ok, _reply} = IntentsService.Stub.list_intents(conn.channel, request)
    conn
  end

  @doc """
  I add an intent to the client.
  """
  @spec add_intent(EConnection.t()) :: EConnection.t()
  def add_intent(conn \\ setup()) do
    # create an arbitrary intent and jam it
    intent_jammed =
      ETransaction.nullify_intent()
      |> Nounable.to_noun()
      |> Nock.Jam.jam()

    node_id = %NodeInfo{node_id: conn.client.node.node_id}

    request = %Add.Request{
      node_info: node_id,
      intent: %Intent{intent: intent_jammed}
    }

    {:ok, _reply} = IntentsService.Stub.add_intent(conn.channel, request)

    # fetch the intents to ensure it was added
    request = %List.Request{}

    {:ok, reply} = IntentsService.Stub.list_intents(conn.channel, request)

    assert reply.intents == [intent_jammed]

    conn
  end

  def compose_intents(conn \\ setup()) do
    # create two arbitrary intents
    jammed_intents =
      [ETransaction.single_swap(), ETransaction.single_swap()]
      |> Enum.map(&(Nounable.to_noun(&1) |> Nock.Jam.jam()))
      |> Enum.map(&%Intent{intent: &1})

    node_id = %NodeInfo{node_id: conn.client.node.node_id}

    request = %Compose.Request{
      node_info: node_id,
      intents: jammed_intents
    }

    {:ok, reply} =
      IntentsService.Stub.compose(conn.channel, request)

    # unjam the intent to check if its the same
    {:ok, composed_intent} =
      reply.intent.intent
      |> Nock.Cue.cue!()
      |> Transaction.from_noun()

    # jam and unjam the single swap to make them equivalent
    assert Noun.equal(
             Nounable.to_noun(ETransaction.single_swap()),
             composed_intent |> Nounable.to_noun()
           )

    composed_intent
  end

  def verify_intent(conn \\ setup()) do
    # create arbitrary intent
    jammed_intent =
      ETransaction.single_swap()
      |> Noun.Nounable.to_noun()
      |> Nock.Jam.jam()

    # create request for grpc endpoint
    intent = %Intent{intent: jammed_intent}

    node_id = %NodeInfo{node_id: conn.client.node.node_id}

    request = %Verify.Request{
      node_info: node_id,
      intent: intent
    }

    {:ok, reply} = IntentsService.Stub.verify(conn.channel, request)

    assert reply.valid

    reply.valid
  end

  @doc """
  I list all nullifiers.
  """
  @spec list_nullifiers(EConnection.t()) :: EConnection.t()
  def list_nullifiers(conn \\ setup()) do
    # Create some nullifiers using another example
    Anoma.Node.Examples.EIndexer.indexer_reads_nullifier(
      conn.client.node.node_id
    )

    # request the nullifiers from the client
    node_id = %NodeInfo{node_id: conn.client.node.node_id}
    request = %Nullifiers.Request{node_info: node_id}

    {:ok, response} =
      IndexerService.Stub.list_nullifiers(conn.channel, request)

<<<<<<< HEAD
    assert response.nullifiers == ["TkZfWbFpHGem"]
=======
    assert response.nullifiers == [Base.decode64!("TkZfWbFpHGfmGAQ=")]
>>>>>>> e648b2ca

    conn
  end

  @doc """
  I list all unrevealed commits.
  """
  @spec list_unrevealed_commits(EConnection.t()) :: EConnection.t()
  def list_unrevealed_commits(conn \\ setup()) do
    # Create an unrevealed commit using another example
    Anoma.Node.Examples.EIndexer.indexer_reads_unrevealed(
      conn.client.node.node_id
    )

    node_id = %NodeInfo{node_id: conn.client.node.node_id}
    request = %UnrevealedCommits.Request{node_info: node_id}

    {:ok, response} =
      IndexerService.Stub.list_unrevealed_commits(conn.channel, request)

<<<<<<< HEAD
    assert response.commits == ["Q01fWbFpHGcmoJULcyN7a5MB"]
=======
    assert response.commits == [Base.decode64!("Q01fWbFpHGdmgFYuzI3srU0W")]
>>>>>>> e648b2ca
    conn
  end

  @doc """
  I list all unspent resources.
  """
  @spec list_unspent_resources(EConnection.t()) :: EConnection.t()
  def list_unspent_resources(conn \\ setup()) do
    # Create an unrevealed commit using another example
    Anoma.Node.Examples.EIndexer.indexer_reads_unrevealed(
      conn.client.node.node_id
    )

    node_id = %NodeInfo{node_id: conn.client.node.node_id}
    request = %UnspentResources.Request{node_info: node_id}

    {:ok, reply} =
      IndexerService.Stub.list_unspent_resources(conn.channel, request)

<<<<<<< HEAD
    assert reply.unspent_resources == ["WbFpHGcmoJULcyN7a5MB"]
    conn
  end

  @doc """
  I return blocks from the indexer.
  """
  @spec list_blocks(EConnection.t()) :: EConnection.t()
  def list_blocks(conn \\ setup()) do
    # Create multiple blocks by calling the indexer example.
    # After this call, there should be two blocks present.
    Anoma.Node.Examples.EIndexer.indexer_reads_after(conn.client.node.node_id)

    node_id = %NodeInfo{node_id: conn.client.node.node_id}

    # check for all blocks.
    request = %Blocks.Get.Request{node_info: node_id, index: {:before, 100}}
    {:ok, response} = BlockService.Stub.get(conn.channel, request)
    assert Enum.count(response.blocks) == 2

    # check the first block
    request = %Blocks.Get.Request{node_info: node_id, index: {:before, 1}}
    {:ok, response} = BlockService.Stub.get(conn.channel, request)
    assert Enum.count(response.blocks) == 1
    [block] = response.blocks
    assert block.height == 0
    conn
  end

  @doc """
  I return the latest block from the indexer when there are no blocks.
  """
  @spec get_latest_block_empty_index(EConnection.t()) :: EConnection.t()
  def get_latest_block_empty_index(conn \\ setup()) do
    node_id = %NodeInfo{node_id: conn.client.node.node_id}

    # check for all blocks.
    request = %Blocks.Latest.Request{node_info: node_id}

    {:ok, response} = BlockService.Stub.latest(conn.channel, request)
    assert response.block == nil

    conn
  end

  @doc """
  I return the latest block from the indexer when there are two blocks.
  """
  @spec get_latest_block_populated_index(EConnection.t()) :: EConnection.t()
  def get_latest_block_populated_index(conn \\ setup()) do
    # Create multiple blocks by calling the indexer example.
    # After this call, there should be two blocks present.
    Anoma.Node.Examples.EIndexer.indexer_reads_after(conn.client.node.node_id)

    node_id = %NodeInfo{node_id: conn.client.node.node_id}

    # check for all blocks.
    request = %Blocks.Latest.Request{node_info: node_id}

    {:ok, response} = BlockService.Stub.latest(conn.channel, request)
    assert response.block != nil

    conn
  end

  @doc """
  I return nil when trying to obtain the root of an empty index.
  """
  @spec get_root_unpopulated_index(EConnection.t()) :: EConnection.t()
  def get_root_unpopulated_index(conn \\ setup()) do
    node_id = %NodeInfo{node_id: conn.client.node.node_id}

    # check for all blocks.
    request = %Blocks.Root.Request{node_info: node_id}

    {:ok, response} = BlockService.Stub.root(conn.channel, request)
    assert response.root == <<>>

    conn
  end

  @doc """
  I get the root from the index.
  """
  @spec get_root_populated_index(EConnection.t()) :: EConnection.t()
  def get_root_populated_index(conn \\ setup()) do
    # Ensures that there is a root in the indexer.
    Anoma.Node.Examples.EIndexer.indexer_reads_anchor(
      conn.client.node.node_id
    )

    node_id = %NodeInfo{node_id: conn.client.node.node_id}

    # check for all blocks.
    request = %Blocks.Root.Request{node_info: node_id}

    {:ok, response} = BlockService.Stub.root(conn.channel, request)
    assert response.root == "I am a root at height 1"

    conn
  end

  @doc """
  I return the filtered resources when I filter on owner.
  I return all blocks if no filters are provided.
  """
  @spec get_filtered(EConnection.t()) :: EConnection.t()
  def get_filtered(conn \\ setup()) do
    # Ensures that there is a root in the indexer.
    Anoma.Node.Examples.EIndexer.indexer_filters_owner(
      conn.client.node.node_id
    )

    node_id = %NodeInfo{node_id: conn.client.node.node_id}

    # check for all blocks.
    request = %Blocks.Filtered.Request{node_info: node_id, filters: []}

    {:ok, response} = BlockService.Stub.filter(conn.channel, request)
    assert Enum.count(response.resources) == 2

    # filter out where the owner is jeremy
    # see apps/anoma_node/lib/examples/e_indexer.ex:231 for the example
    jeremy = "jeremy" |> Noun.pad_trailing(32)

    request = %Blocks.Filtered.Request{
      node_info: node_id,
      filters: [%Blocks.Filtered.Filter{filter: {:owner, jeremy}}]
    }

    {:ok, response} = BlockService.Stub.filter(conn.channel, request)
    assert Enum.count(response.resources) == 1

    conn
  end

  @doc """
  I return an empty list when I try to filter resources if there are none.
  """
  @spec get_filtered_no_resources_exist(EConnection.t()) :: EConnection.t()
  def get_filtered_no_resources_exist(conn \\ setup()) do
    node_id = %NodeInfo{node_id: conn.client.node.node_id}

    # check for all blocks.
    request = %Blocks.Filtered.Request{node_info: node_id, filters: []}

    {:ok, response} = BlockService.Stub.filter(conn.channel, request)
    assert Enum.count(response.resources) == 0

    conn
  end

  @doc """
  I filter on kind and expect the result to be one block.
  """
  @spec get_filtered_with_kind(EConnection.t()) :: EConnection.t()
  def get_filtered_with_kind(conn \\ setup()) do
    # Ensures that there are some resources.
    Anoma.Node.Examples.EIndexer.indexer_filters_owner(
      conn.client.node.node_id
    )

    node_id = %NodeInfo{node_id: conn.client.node.node_id}

    # filter that matches two resources
    request = %Blocks.Filtered.Request{
      node_info: node_id,
      filters: [
        %Blocks.Filtered.Filter{
          filter:
            {:kind,
             <<75, 124, 243, 90, 86, 252, 71, 45, 101, 75, 20, 255, 12, 66,
               109, 76, 13, 16, 255, 186, 71, 217, 242, 43, 21, 43, 6, 237,
               74, 93, 69, 224>>}
        }
      ]
    }

    {:ok, response} = BlockService.Stub.filter(conn.channel, request)
    assert Enum.count(response.resources) == 2

    # filter that doesnt match any
    request = %Blocks.Filtered.Request{
      node_info: node_id,
      filters: [
        %Blocks.Filtered.Filter{filter: {:kind, <<>>}}
      ]
    }

    {:ok, response} = BlockService.Stub.filter(conn.channel, request)
    assert Enum.count(response.resources) == 0

    conn
  end

  @doc """
  I dump all transaction candidates from the mempool.

  The mempool is empty, so I expect an empty list.
  """
  @spec dump_mempool_example_empty_mempool(EConnection.t()) :: EConnection.t()
  def dump_mempool_example_empty_mempool(conn \\ setup()) do
    # request a dump of all the transactions
    node_id = %NodeInfo{node_id: conn.client.node.node_id}
    request = %Dump.Request{node_info: node_id}
    {:ok, response} = MempoolService.Stub.dump(conn.channel, request)

    # there are no transactions
    assert Enum.empty?(response.transaction_candidates)

    conn
  end

  @doc """
  I dump all transaction candidates from the mempool.
  """
  @spec dump_mempool_example(EConnection.t()) :: EConnection.t()
  def dump_mempool_example(conn \\ setup()) do
    # add one transaction to the mempool, but dont execute it.
    code = Anoma.Node.Examples.ETransaction.trivial_transparent_transaction()
    Mempool.tx(conn.client.node.node_id, code, "id 1")

    # request a dump from the mempool
    node_id = %NodeInfo{node_id: conn.client.node.node_id}
    request = %Dump.Request{node_info: node_id}
    {:ok, response} = MempoolService.Stub.dump(conn.channel, request)

    # assert that there is one candidate in the mempool
    assert Enum.count(response.transaction_candidates) == 1
=======
    assert reply.unspent_resources == [
             <<89, 177, 105, 28, 103, 102, 128, 86, 46, 204, 141, 236, 173,
               77, 22>>
           ]
>>>>>>> e648b2ca

    conn
  end

  @doc """
  I run a plaintext nock program using the client.
  """
  @spec prove_something_text(EConnection.t()) :: Prove.Response.t()
  def prove_something_text(conn \\ setup()) do
    program = text_program_example()
    input1 = text_input("1")
    input2 = text_input("2")
    input3 = text_input("3")
    input4 = text_input("4")

    request = %Prove.Request{
      program: {:text_program, program},
      public_inputs: [input1, input2],
      private_inputs: [input3, input4]
    }

    {:ok, response} = NockService.Stub.prove(conn.channel, request)
    {:success, success} = response.result

    assert {:ok, [1, 2, 3 | 4]} == Nock.Cue.cue(success.result)

    success.result
  end

  @doc """
  I run a jammed nock program using the client.
  """
  @spec prove_something_jammed(EConnection.t()) :: Prove.Response.t()
  def prove_something_jammed(conn \\ setup()) do
    program = jammed_program_example()
    input1 = jammed_input(Nock.Jam.jam(1))
    input2 = jammed_input(Nock.Jam.jam(2))
    input3 = jammed_input(Nock.Jam.jam(3))
    input4 = jammed_input(Nock.Jam.jam(4))

    request = %Prove.Request{
      program: {:jammed_program, program},
      public_inputs: [input1, input2],
      private_inputs: [input3, input4]
    }

    {:ok, response} = NockService.Stub.prove(conn.channel, request)

    {:success, success} = response.result

    assert {:ok, [1, 2, 3 | 4]} == Nock.Cue.cue(success.result)

    success.result
  end

  @doc """
  I run a Juvix program that squares its inputs.
  """
  @spec run_juvix_factorial(EConnection.t()) :: Prove.Response.t()
  def run_juvix_factorial(conn \\ setup()) do
    # assume the program and inputs are jammed
    program = jammed_program_juvix_squared()
    input = jammed_input(Nock.Jam.jam(3))

    request = %Prove.Request{
      program: {:jammed_program, program},
      public_inputs: [input]
    }

    {:ok, response} = NockService.Stub.run(conn.channel, request)

    {:success, success} = response.result

    assert {:ok, 9} == Nock.Cue.cue(success.result)

    success.result
  end

  @doc """
  I run a Juvix program that squares its inputs without an argument.

  I expect the result to be 0.
  """
  @spec prove_juvix_factorial_no_arguments(EConnection.t()) ::
          Prove.Response.t()
  def prove_juvix_factorial_no_arguments(conn \\ setup()) do
    # assume the program and inputs are jammed
    program = jammed_program_juvix_squared()

    request = %Prove.Request{
      program: {:jammed_program, program},
      public_inputs: []
    }

    {:ok, response} = NockService.Stub.prove(conn.channel, request)

    {:success, success} = response.result

    assert {:ok, 0} == Nock.Cue.cue(success.result)

    success.result
  end

  @doc """
  I run a Juvix program that squares its inputs without an argument.

  I expect the result to be 0.
  """
  @spec run_juvix_factorial_no_arguments(EConnection.t()) ::
          Prove.Response.t()
  def run_juvix_factorial_no_arguments(conn \\ setup()) do
    # assume the program and inputs are jammed
    program = jammed_program_juvix_squared()

    request = %Prove.Request{
      program: {:jammed_program, program},
      public_inputs: []
    }

    {:ok, response} = NockService.Stub.run(conn.channel, request)

    {:success, success} = response.result

    assert {:ok, 0} == Nock.Cue.cue(success.result)

    success.result
  end

  @spec run_juvix_with_hints(EConnection.t()) :: Prove.Response.t()
  def run_juvix_with_hints(conn \\ setup()) do
    # assume the program and inputs are jammed
    program = jammed_program_tracing()

    request = %Prove.Request{
      program: {:jammed_program, program},
      public_inputs: []
    }

    {:ok, response} = NockService.Stub.run(conn.channel, request)

    {:success, success} = response.result

    assert [1, 4, 2, 4] == Enum.map(success.output, &Nock.Cue.cue!/1)

    assert {:ok, 0} == Nock.Cue.cue(success.result)

    success.result
  end

  ############################################################
  #                           Helpers                        #
  ############################################################

  @spec jammed_program_tracing() :: binary()
  def jammed_program_tracing() do
    :code.priv_dir(:anoma_client)
    |> Path.join("test_juvix/Tracing.nockma")
    |> File.read!()
  end

  @spec noun_program_tracing() :: Noun.t()
  def noun_program_tracing() do
    jammed_program_tracing()
    |> Nock.Cue.cue()
    |> elem(1)
  end

  @spec text_program_tracing() :: String.t()
  def text_program_tracing() do
    jammed_program_tracing()
    |> Nock.Cue.cue()
    |> elem(1)
  end

  @spec jammed_program_juvix_squared() :: binary()
  def jammed_program_juvix_squared() do
    :code.priv_dir(:anoma_client)
    |> Path.join("test_juvix/Squared.nockma")
    |> File.read!()
  end

  @spec noun_program_juvix_squared() :: Noun.t()
  def noun_program_juvix_squared() do
    jammed_program_juvix_squared()
    |> Nock.Cue.cue()
    |> elem(1)
  end

  @spec text_program_example() :: binary()
  def text_program_example() do
    "[[0 6] 0 0]"
  end

  @spec jammed_program_example() :: binary()
  def jammed_program_example() do
    noun_program_example()
    |> Nock.Jam.jam()
  end

  @spec noun_program_example() :: Noun.t()
  def noun_program_example() do
    text_program_example()
    |> Noun.Format.parse_always()
  end

  @spec text_program_minisquare() :: binary()
  def text_program_minisquare() do
    "[[1 123] 0 0]"
  end

  @spec jammed_program_minisquare() :: binary()
  def jammed_program_minisquare() do
    noun_program_minisquare()
    |> Nock.Jam.jam()
  end

  @spec noun_program_minisquare() :: Noun.t()
  def noun_program_minisquare() do
    text_program_minisquare()
    |> Noun.Format.parse_always()
  end

  @spec jammed_input(any()) :: Input.t()
  def jammed_input(value \\ <<>>) do
    %Input{input: {:jammed, value}}
  end

  @spec text_input(any()) :: Input.t()
  def text_input(value \\ "") do
    %Input{input: {:text, value}}
  end
end<|MERGE_RESOLUTION|>--- conflicted
+++ resolved
@@ -251,11 +251,7 @@
     {:ok, response} =
       IndexerService.Stub.list_nullifiers(conn.channel, request)
 
-<<<<<<< HEAD
-    assert response.nullifiers == ["TkZfWbFpHGem"]
-=======
-    assert response.nullifiers == [Base.decode64!("TkZfWbFpHGfmGAQ=")]
->>>>>>> e648b2ca
+    assert response.nullifiers == ["NF_Y\xB1i\x1Cg\xA6"]
 
     conn
   end
@@ -276,11 +272,7 @@
     {:ok, response} =
       IndexerService.Stub.list_unrevealed_commits(conn.channel, request)
 
-<<<<<<< HEAD
-    assert response.commits == ["Q01fWbFpHGcmoJULcyN7a5MB"]
-=======
-    assert response.commits == [Base.decode64!("Q01fWbFpHGdmgFYuzI3srU0W")]
->>>>>>> e648b2ca
+    assert response.commits == ["CM_Y\xB1i\x1Cg&\xA0\x95\vs\#{k\x93\x01"]
     conn
   end
 
@@ -300,8 +292,7 @@
     {:ok, reply} =
       IndexerService.Stub.list_unspent_resources(conn.channel, request)
 
-<<<<<<< HEAD
-    assert reply.unspent_resources == ["WbFpHGcmoJULcyN7a5MB"]
+    assert reply.unspent_resources == ["Y\xB1i\x1Cg&\xA0\x95\vs\#{k\x93\x01"]
     conn
   end
 
@@ -530,12 +521,6 @@
 
     # assert that there is one candidate in the mempool
     assert Enum.count(response.transaction_candidates) == 1
-=======
-    assert reply.unspent_resources == [
-             <<89, 177, 105, 28, 103, 102, 128, 86, 46, 204, 141, 236, 173,
-               77, 22>>
-           ]
->>>>>>> e648b2ca
 
     conn
   end
