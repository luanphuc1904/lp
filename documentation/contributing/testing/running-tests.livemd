<!-- livebook:{"persist_outputs":true} -->

# Running Tests

## Index
1. [Toc](./../../toc.livemd)
2. [User](./../../user.livemd)
   1. [Data](./../../user/data.livemd)
3. [Contributing](./../../contributing.livemd)
   1. [Understanding Any Module](./../../contributing/understanding-any-module.livemd)
   2. [Writing Documents](./../../contributing/writing-documents.livemd)
   3. [Git](./../../contributing/git.livemd)
   4. [Hoon](./../../contributing/hoon.livemd)
   5. [Iex](./../../contributing/iex.livemd)
   6. [Mnesia Vs Actor State](./../../contributing/mnesia-vs-actor-state.livemd)
   7. [Observer](./../../contributing/observer.livemd)
   8. [Testing](./../../contributing/testing.livemd)
      1. [Running Tests](./../../contributing/testing/running-tests.livemd)
      2. [Writing Tests](./../../contributing/testing/writing-tests.livemd)
9. [Visualization](./../../visualization.livemd)
   1. [Actors](./../../visualization/actors.livemd)
5. [Hoon](./../../hoon.livemd)
   1. [Calling](./../../hoon/calling.livemd)
   2. [Dumping](./../../hoon/dumping.livemd)
   3. [Setting Up](./../../hoon/setting-up.livemd)
6. [Analysis](./../../analysis.livemd)
   1. [Fema Analysis Pinger](./../../analysis/fema-analysis-pinger.livemd)
<<<<<<< HEAD
7. [Logging](./../../logging.livemd)
8. [Vm_interface](./../../vm_interface.livemd)
=======
6. [Vm_interface](./../../vm_interface.livemd)

## Intent

This document is aimed at allowing any developer to run tests in a more ergonomic way than simply running:

```shell
% mix test
```

Namely, this document covers running tests inside `IEX` and being able to do so on demand.

## Setting up IEX

To Run tests within IEx. One simply calls `Mix.Tasks.Test.run/1` within their IEX session.

However attempting to do this by default will result in the following error:

```shell
 iex --sname mariari --cookie mariari -S mix
```

<!-- livebook:{"force_markdown":true} -->

```elixir
Mix.Tasks.Test.run([])
```

````
** (Mix.Error) "mix test" is running in the "dev" environment. If you are running tests from within another command, you can either:

  1. set MIX_ENV explicitly:

      MIX_ENV=test mix test.another

  2. set the :preferred_envs for "def cli" in your mix.exs:

      def cli do
        [preferred_envs: ["test.another": :test]]
      end

    (mix 1.15.5) lib/mix.ex:577: Mix.raise/2
    (mix 1.15.5) lib/mix/tasks/test.ex:486: Mix.Tasks.Test.do_run/3
    #cell:nsl6gqly4w45ei6b:1: (file)
    ```
````

<!-- livebook:{"break_markdown":true} -->

The error text hints at a suggestion on how to solve the problem.

```shell
MIX_ENV=iex iex --sname mariari --cookie mariari -S mix
```

I recommend using the `iex` environment over the `test` environment that is shwon in the error, as in the `Anoma` project, we set the `test` environment to have `Config.config/2` to have the following settings:

<!-- livebook:{"force_markdown":true} -->

```elixir
config :logger,
  level: :error
```

Which means that some logging details you may care about may not be reported to you by default.

Now that we have the environment setup if we try running this again we get:

```elixir
Mix.Tasks.Test.run([])
```

<!-- livebook:{"output":true} -->

```

Finished in 0.00 seconds (0.00s async, 0.00s sync)
0 failures

Randomized with seed 670138
```

<!-- livebook:{"output":true} -->

```
:ok
```

Running the command has a few effects:

1. It behaves the same as `mix test` running every single test in the project.
2. It loads in the test modules, meaning we now have access to all modules in `AnomaTest`.
3. `ExUnit` is now started up, meaning we can run tests with `ExUnit.run/0` now.

For larger projects `1.` may be prohibitive as tests may take quite a while to run!

## Running Individual Modules For the First Time

To run an individual module, one simply needs to invoke the `ExUnit` framework themselves.

A good example of this at play is the following example:

<!-- livebook:{"force_markdown":true} -->

```elixir
iex(mariari@YU-NO)1> ExUnit.start
:ok
iex(mariari@YU-NO)2> c "test/node/mempool_test.exs"
[AnomaTest.Node.Mempool]
iex(mariari@YU-NO)3> ExUnit.run

14:46:45.846 [error] Worker failed! :error

14:46:45.849 [error] Worker failed! :error
.....
Finished in 0.3 seconds (0.3s async, 0.00s sync)
5 tests, 0 failures

Randomized with seed 670138
%{total: 5, failures: 0, excluded: 0, skipped: 0}
```

We can see here that I've started up ExUnit with `ExUnit.start/0`, then I've manually compiled the module I wanted to run `c ...` and then I ran `ExUnit.run/0`.

The side effect of running tests this way is that only `AnomaTest.Node.Mempool` is in scope. The other tests are not.

<!-- livebook:{"break_markdown":true} -->

The behavior of `ExUnit.run/0` is quite configurable, see `ExUnit.configure/1` for a lot of options on filtering what tests are run.

## ReRunning Tests

One may be surprised at the first time they try to rerun tests, as they will run into the following anomaly:

```elixir
Mix.Tasks.Test.run([])
```

<!-- livebook:{"output":true} -->

```

Finished in 0.00 seconds (0.00s async, 0.00s sync)
0 failures

Randomized with seed 670138
```

<!-- livebook:{"output":true} -->

```
:ok
```

No tests were run again! This can be rather annoying as we often make changes to code and wish to see if they break certain tests!

A way around this is by recompiling the given module then running again

```iex
iex 7> r AnomaTest.Node.Mempool
warning: redefining module AnomaTest.Node.Mempool (current version defined in memory)
  test/node/mempool_test.exs:1: AnomaTest.Node.Mempool (module)

{:reloaded, [AnomaTest.Node.Mempool]}
iex(mariari@YU-NO)8> Mix.Tasks.Test.run([])

14:58:09.255 [error] Worker failed! :error

14:58:09.256 [error] Worker failed! :error
.....
Finished in 0.3 seconds (0.3s async, 0.00s sync)
5 tests, 0 failures
```

## Running individual tests

In the Writing tests document we layout a guideline that shows how to write tests that can easily be ran in the repl over and over.

Thanks to this design, running individual tests is quite simple!

All one has to do is follow these simple instructions:

1. copy the Imports from the test file one sees
2. copy all code within the `setup_all`
3. (optional) import `ExUnit.Assertions`
4. run the tets by hand.

```elixir
defmodule AnomaTest.LiveBook.Example do
  use ExUnit.Case, async: true

  import TestHelper.Nock

  setup_all do
    name = :hi

    [name: name]
  end

  test "first", %{} do
    assert 2 == 2
  end

  test "logic", %{name: name} do
    fi = :erlang.atom_to_binary(name)
    assert fi == fi
  end

  describe "group" do
    test "second", %{name: name} do
      assert name == name
    end
  end
end
```

<!-- livebook:{"output":true} -->

```
warning: unused import TestHelper.Nock
  documentation/contributing/testing/running-tests.livemd#cell:nzkdwbfnnuijteho:4

```

<!-- livebook:{"output":true} -->

```
{:module, AnomaTest.LiveBook.Example, <<70, 79, 82, 49, 0, 0, 16, ...>>, {:"test group second", 1}}
```

If we take `AnomaTest.LiveBook.Example` as our exmaple, then we can run the individual tests like the following.

```elixir
# Copy the imports
import TestHelper.Nock

# Copy the setup_all

name = :hi

[name: name]

# Now run the test

AnomaTest.LiveBook.Example."test first"(%{name: name})
```

<!-- livebook:{"output":true} -->

```
:ok
```

Test names are odd in that they are not simple atoms, they are typically the word `test` then the string name given to the test. Hence `test "first"` became `AnomaTest.LiveBook.Example."test first"/1`.

To run the group, we need to prepend the group name as well.

```elixir
AnomaTest.LiveBook.Example."test group second"(%{name: name})
```

<!-- livebook:{"output":true} -->

```
:ok
```

What is very nice about this setup is that we can run the tests piecewise by copy and pasting the logic to the point that we care about. For example let us run the `AnomaTest.LiveBook.Example."test logic"/1` test by hand.

```elixir
fi = :erlang.atom_to_binary(name)

assert fi == fi
```

<!-- livebook:{"output":true} -->

```
error: undefined function assert/1 (there is no such import)
  documentation/contributing/testing/running-tests.livemd#cell:6wdtc4fkrz3iatat:3

```

The assert code fails as we forgot to import `ExUnit.Assertions`. If we import this file then the entire copy and paste will run!

```elixir
import ExUnit.Assertions
fi = :erlang.atom_to_binary(name)

assert fi == fi
```

<!-- livebook:{"output":true} -->

```
true
```

This is very useful in debugging, as we may have a test that is composed of `n` steps, and we may wish to run it partially up until some known state, then modify the code live.

This means that instead of having to rerun tests from scractch over and over again like in Rust or CPP, you can effectively have all the state of the test live in your repl, and change specific code you wish to test, and simply run the command that fails and see how your code changes affect any particular given state.

## Conclusion

Running tests in Elixir is nice and somewhat simple!

We have covered how to:

1. Run tests within `IEX`
2. re-running tests in `IEX`
3. running individual tests fully
4. Running individual tests partially
>>>>>>> 1f5653b8
<|MERGE_RESOLUTION|>--- conflicted
+++ resolved
@@ -25,11 +25,8 @@
    3. [Setting Up](./../../hoon/setting-up.livemd)
 6. [Analysis](./../../analysis.livemd)
    1. [Fema Analysis Pinger](./../../analysis/fema-analysis-pinger.livemd)
-<<<<<<< HEAD
 7. [Logging](./../../logging.livemd)
 8. [Vm_interface](./../../vm_interface.livemd)
-=======
-6. [Vm_interface](./../../vm_interface.livemd)
 
 ## Intent
 
@@ -340,5 +337,4 @@
 1. Run tests within `IEX`
 2. re-running tests in `IEX`
 3. running individual tests fully
-4. Running individual tests partially
->>>>>>> 1f5653b8
+4. Running individual tests partially