//! Node and client configuration settings

use std::fs;
use std::fs::{create_dir_all, File};
use std::io::Write;
use std::path::PathBuf;

use serde::Deserialize;

use crate::bookkeeper::Bookkeeper;
use crate::types::Topic;

const BOOKKEEPER_KEY_FILE: &str = "priv_bookkepeer_key.json";

#[derive(Debug, Deserialize)]
pub struct Node {
    home: PathBuf,
    tendermint_path: PathBuf,
    db_path: PathBuf,
    libp2p_path: PathBuf,
}

#[derive(Debug, Deserialize)]
pub struct Tendermint {
    pub host: String,
    pub port: String,
    pub network: String,
}
#[derive(Debug, Deserialize)]
pub struct Gossip {
    pub host: String,
    pub port: String,
    pub rpc: bool,
    pub peers: Vec<String>,
    pub topics: Vec<Topic>,
    pub matchmaker: String,
    pub ledger_host: String,
    pub ledger_port: String,
}
#[derive(Debug, Deserialize)]
pub struct Config {
    pub node: Node,
    pub tendermint: Tendermint,
    pub p2p: Gossip,
}

impl Gossip {
    // TODO here, and in set_address, we assumes a ip4+tcp address but it would
    // be nice to allow all accepted address by libp2p
    pub fn get_address(&self) -> String {
        return format!("/ip4/{}/tcp/{}", self.host, self.port);
    }

<<<<<<< HEAD
    pub fn set_peers(&mut self, peers: Option<Vec<String>>) {
        if let Some(peers) = peers {
            self.peers = peers;
        }
=======
    pub fn get_ledger_address(&self) -> String {
        return format!("tpc://{}:{}", self.ledger_host, self.ledger_port);
    }

    pub fn set_peers(&mut self, peers: Vec<String>) {
        self.peers = peers.clone()
>>>>>>> 5f57fb32
    }

    pub fn set_dkg_topic(&mut self, enable: bool) {
        if enable {
            self.set_topic(Topic::Dkg);
        }
    }

    pub fn set_rpc(&mut self, enable: bool) {
        self.rpc = enable;
    }

    pub fn set_orderbook_topic(&mut self, enable: bool) {
        if enable {
            self.set_topic(Topic::Orderbook);
        }
    }

    fn set_topic(&mut self, topic: Topic) {
        self.topics.push(topic);
    }

    pub fn set_address(&mut self, address: Option<(String, String)>) {
        match address {
<<<<<<< HEAD
            Some(address) => {
                let split_addresses: Vec<String> =
                    address.split("/").map(|s| s.to_string()).collect();
                self.host = split_addresses[2].clone();
                self.port = split_addresses[4].clone();
=======
            Some(addr) => {
                self.host = addr.0;
                self.port = addr.1;
            }
            _ => {}
        }
    }

    pub fn set_matchmaker(&mut self, matchmaker: Option<String>) {
        match matchmaker {
            Some(matchmaker) => {
                self.matchmaker = matchmaker;
>>>>>>> 5f57fb32
            }
            None => {}
        }
    }

    pub fn set_ledger_address(&mut self, address: Option<(String, String)>) {
        match address {
            Some(addr) => {
                self.ledger_host = addr.0;
                self.ledger_port = addr.1;
            }
            _ => {}
        }
    }
}

impl Config {
    pub fn new(home: String) -> Result<Self, config::ConfigError> {
        let mut s = config::Config::new();

        let mut topics = Vec::<String>::with_capacity(2);
        topics.push(Topic::Orderbook.to_string());

        s.set_default("node.home", home.to_string())?;
        s.set_default("node.db_path", "db")?;
        s.set_default("node.libp2p_path", "libp2p")?;
        s.set_default("node.tendermint_path", "tendermint")?;

        s.set_default("tendermint.host", "127.0.0.1")?;
        s.set_default("tendermint.port", 26658)?;
        s.set_default("tendermint.network", "mainnet")?;

        s.set_default("p2p.host", "127.0.0.1")?;
        s.set_default("p2p.port", 20201)?;
        s.set_default("p2p.peers", Vec::<String>::new())?;
        s.set_default("p2p.topics", topics)?;
        s.set_default("p2p.rpc", true)?;
        s.set_default("p2p.matchmaker", "")?;
        s.set_default("p2p.ledger_host", "127.0.0.1")?;
        s.set_default("p2p.ledger_port", 26658)?;

        s.merge(
            config::File::with_name(&format!("{}/{}", home, "settings.toml"))
                .required(false),
        )?;

        s.try_into()
    }

    pub fn tendermint_home_dir(&self) -> PathBuf {
        self.node.home.join(self.node.tendermint_path.clone())
    }

    pub fn gossip_home_dir(&self) -> PathBuf {
        self.node.home.join(self.node.libp2p_path.clone())
    }

    pub fn db_home_dir(&self) -> PathBuf {
        self.node.home.join(self.node.db_path.clone())
    }

    pub fn get_bookkeeper(&self) -> Result<Bookkeeper, std::io::Error> {
        if self.gossip_home_dir().join(BOOKKEEPER_KEY_FILE).exists() {
            let conf_file = self.gossip_home_dir().join(BOOKKEEPER_KEY_FILE);
            let json_string = fs::read_to_string(conf_file.as_path())?;
            let bookkeeper = serde_json::from_str::<Bookkeeper>(&json_string)?;
            Ok(bookkeeper)
        } else {
            let path = self.gossip_home_dir();
            create_dir_all(&path).unwrap();
            let path = path.join(BOOKKEEPER_KEY_FILE);
            let account: Bookkeeper = Bookkeeper::new();
            let mut file = File::create(path)?;
            let json = serde_json::to_string(&account)?;
            file.write_all(json.as_bytes()).map(|_| ()).unwrap();
            Ok(account)
        }
    }
}<|MERGE_RESOLUTION|>--- conflicted
+++ resolved
@@ -34,6 +34,7 @@
     pub peers: Vec<String>,
     pub topics: Vec<Topic>,
     pub matchmaker: String,
+    pub tx_template: String,
     pub ledger_host: String,
     pub ledger_port: String,
 }
@@ -51,19 +52,12 @@
         return format!("/ip4/{}/tcp/{}", self.host, self.port);
     }
 
-<<<<<<< HEAD
-    pub fn set_peers(&mut self, peers: Option<Vec<String>>) {
-        if let Some(peers) = peers {
-            self.peers = peers;
-        }
-=======
     pub fn get_ledger_address(&self) -> String {
         return format!("tpc://{}:{}", self.ledger_host, self.ledger_port);
     }
 
     pub fn set_peers(&mut self, peers: Vec<String>) {
         self.peers = peers.clone()
->>>>>>> 5f57fb32
     }
 
     pub fn set_dkg_topic(&mut self, enable: bool) {
@@ -88,13 +82,6 @@
 
     pub fn set_address(&mut self, address: Option<(String, String)>) {
         match address {
-<<<<<<< HEAD
-            Some(address) => {
-                let split_addresses: Vec<String> =
-                    address.split("/").map(|s| s.to_string()).collect();
-                self.host = split_addresses[2].clone();
-                self.port = split_addresses[4].clone();
-=======
             Some(addr) => {
                 self.host = addr.0;
                 self.port = addr.1;
@@ -107,7 +94,6 @@
         match matchmaker {
             Some(matchmaker) => {
                 self.matchmaker = matchmaker;
->>>>>>> 5f57fb32
             }
             None => {}
         }
@@ -145,7 +131,8 @@
         s.set_default("p2p.peers", Vec::<String>::new())?;
         s.set_default("p2p.topics", topics)?;
         s.set_default("p2p.rpc", true)?;
-        s.set_default("p2p.matchmaker", "")?;
+        s.set_default("p2p.matchmaker", "../matchmaker_template/matchmaker.wasm")?;
+        s.set_default("p2p.tx_template", "../tx_template/tx.wasm")?;
         s.set_default("p2p.ledger_host", "127.0.0.1")?;
         s.set_default("p2p.ledger_port", 26658)?;
 
@@ -158,15 +145,15 @@
     }
 
     pub fn tendermint_home_dir(&self) -> PathBuf {
-        self.node.home.join(self.node.tendermint_path.clone())
+        self.node.home.join(&self.node.tendermint_path)
     }
 
     pub fn gossip_home_dir(&self) -> PathBuf {
-        self.node.home.join(self.node.libp2p_path.clone())
+        self.node.home.join(&self.node.libp2p_path)
     }
 
     pub fn db_home_dir(&self) -> PathBuf {
-        self.node.home.join(self.node.db_path.clone())
+        self.node.home.join(&self.node.db_path)
     }
 
     pub fn get_bookkeeper(&self) -> Result<Bookkeeper, std::io::Error> {
