[package]
authors = ["Heliax AG <hello@heliax.dev>"]
description = "Anoma tests"
edition = "2021"
license = "GPL-3.0"
name = "anoma_tests"
resolver = "2"
version = "0.4.0"

[features]
default = ["wasm-runtime", "ABCI"]
wasm-runtime = ["anoma/wasm-runtime"]

ABCI = [
  "ibc-abci",
  "ibc-proto-abci",
  "tendermint-stable",
  "tendermint-proto-abci",
  "anoma/ABCI",
  "anoma/ibc-vp-abci",
  "anoma_apps/ABCI",
  "anoma_vm_env/ABCI",
]

ABCI-plus-plus = [
  "ibc",
  "ibc-proto",
  "tendermint",
  "tendermint-proto",
  "anoma/ABCI-plus-plus",
  "anoma/ibc-vp",
  "anoma_apps/ABCI-plus-plus",
  "anoma_vm_env/ABCI-plus-plus",
]

[dependencies]
anoma = {path = "../shared", default-features = false, features = ["testing"]}
anoma_apps = {path = "../apps", default-features = false, features = ["testing"]}
anoma_vm_env = {path = "../vm_env", default-features = false}
chrono = "0.4.19"
concat-idents = "1.1.2"
# TODO temp fork for https://github.com/informalsystems/ibc-rs/issues/1161
ibc = {git = "https://github.com/heliaxdev/ibc-rs", branch = "yuji/abcipp-v0.23.0", features = ["mocks", "borsh"], optional = true}
ibc-abci = {package = "ibc", git = "https://github.com/heliaxdev/ibc-rs", branch = "yuji/rebase_v0.23.0", features = ["mocks", "borsh"], optional = true}
ibc-proto = {git = "https://github.com/heliaxdev/ibc-rs", branch = "yuji/abcipp-v0.23.0", optional = true}
ibc-proto-abci = {package = "ibc-proto", git = "https://github.com/heliaxdev/ibc-rs", branch = "yuji/rebase_v0.23.0", optional = true}
prost = "0.9.0"
serde_json = {version = "1.0.65"}
sha2 = "0.9.3"
test-log = {version = "0.2.7", default-features = false, features = ["trace"]}
# temporarily using fork work-around for https://github.com/informalsystems/tendermint-rs/issues/971
tempfile = "3.2.0"
tendermint = {git = "https://github.com/heliaxdev/tendermint-rs", branch = "yuji/abcipp-v0.23.0", optional = true}
tendermint-stable = {package = "tendermint", git = "https://github.com/heliaxdev/tendermint-rs", branch = "yuji/rebase_v0.23.0", optional = true}
tendermint-proto = {git = "https://github.com/heliaxdev/tendermint-rs", branch = "yuji/abcipp-v0.23.0", optional = true}
tendermint-proto-abci = {package = "tendermint-proto", git = "https://github.com/heliaxdev/tendermint-rs", branch = "yuji/rebase_v0.23.0", optional = true}
tracing = "0.1.26"
tracing-subscriber = {version = "0.2.25", default-features = false, features = ["env-filter", "fmt"]}

[dev-dependencies]
assert_cmd = "1.0.7"
borsh = "0.9.1"
color-eyre = "0.5.11"
# NOTE: enable "print" feature to see output from builds ran by e2e tests
escargot = {version = "0.5.7"} # , features = ["print"]}
<<<<<<< HEAD
expectrl = {git = "https://github.com/heliaxdev/expectrl.git", branch = "tomas/expect-eager"}
=======
>>>>>>> 36e513f7
eyre = "0.6.5"
itertools = "0.10.0"
libp2p = "0.38.0"
pretty_assertions = "0.7.2"

# This is used to enable logging from tests
[package.metadata.cargo-udeps.ignore]
normal = ["test-log", "tracing-subscriber"]<|MERGE_RESOLUTION|>--- conflicted
+++ resolved
@@ -63,10 +63,7 @@
 color-eyre = "0.5.11"
 # NOTE: enable "print" feature to see output from builds ran by e2e tests
 escargot = {version = "0.5.7"} # , features = ["print"]}
-<<<<<<< HEAD
 expectrl = {git = "https://github.com/heliaxdev/expectrl.git", branch = "tomas/expect-eager"}
-=======
->>>>>>> 36e513f7
 eyre = "0.6.5"
 itertools = "0.10.0"
 libp2p = "0.38.0"
