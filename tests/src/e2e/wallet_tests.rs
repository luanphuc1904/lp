//! By default, these tests will run in release mode. This can be disabled
//! by setting environment variable `ANOMA_E2E_DEBUG=true`. For debugging,
//! you'll typically also want to set `RUST_BACKTRACE=1`, e.g.:
//!
//! ```ignore,shell
//! ANOMA_E2E_DEBUG=true RUST_BACKTRACE=1 cargo test e2e::wallet_tests -- --test-threads=1 --nocapture
//! ```
//!
//! To keep the temporary files created by a test, use env var
//! `ANOMA_E2E_KEEP_TEMP=true`.

use std::env;

use color_eyre::eyre::Result;

use super::setup;
use crate::e2e::setup::Bin;
use crate::run;

/// Test wallet key commands with an encrypted key:
/// 1. key gen
/// 2. key find
/// 3. key list
#[test]
fn wallet_encrypted_key_cmds() -> Result<()> {
    let test = setup::single_node_net()?;
    let key_alias = "Test_Key_1";
    let password = "VeRySeCuR3";

    // 1. key gen
    let mut cmd = run!(
        test,
        Bin::Wallet,
        &["key", "gen", "--alias", key_alias],
        Some(20),
    )?;

    cmd.exp_string("Enter your encryption password:")?;
    cmd.send_line(password)?;
    cmd.exp_string(
        "To confirm, please enter the same encryption password once more: ",
    )?;
    cmd.send_line(password)?;
    cmd.exp_string(&format!(
        "Successfully added a key and an address with alias: \"{}\"",
        key_alias.to_lowercase()
    ))?;

    // 2. key find
    let mut cmd = run!(
        test,
        Bin::Wallet,
        &["key", "find", "--alias", key_alias],
        Some(20),
    )?;

    cmd.exp_string("Enter decryption password:")?;
    cmd.send_line(password)?;
    cmd.exp_string("Public key hash:")?;
    cmd.exp_string("Public key:")?;

    // 3. key list
    let mut cmd = run!(test, Bin::Wallet, &["key", "list"], Some(20))?;
<<<<<<< HEAD
    cmd.exp_string(&format!("Alias \"{}\" (encrypted):", key_alias.to_lowercase()))?;
=======
    cmd.exp_string(&format!(
        "Alias \"{}\" (encrypted):",
        key_alias.to_lowercase()
    ))?;
>>>>>>> 3a2196d1

    Ok(())
}

/// Test wallet key commands with an encrypted key supplied via ENV:
/// 1. key gen
/// 2. key find
/// 3. key list
#[test]
fn wallet_encrypted_key_cmds_env_var() -> Result<()> {
    let test = setup::single_node_net()?;
    let key_alias = "test_key_1";
    let password = "VeRySeCuR3";

    env::set_var("ANOMA_WALLET_PASSWORD", password);

    // 1. key gen
    let mut cmd = run!(
        test,
        Bin::Wallet,
        &["key", "gen", "--alias", key_alias],
        Some(20),
    )?;

    cmd.exp_string(&format!(
        "Successfully added a key and an address with alias: \"{}\"",
        key_alias
    ))?;

    // 2. key find
    let mut cmd = run!(
        test,
        Bin::Wallet,
        &["key", "find", "--alias", key_alias],
        Some(20),
    )?;

    cmd.exp_string("Public key hash:")?;
    cmd.exp_string("Public key:")?;

    // 3. key list
    let mut cmd = run!(test, Bin::Wallet, &["key", "list"], Some(20))?;
    cmd.exp_string(&format!("Alias \"{}\" (encrypted):", key_alias))?;

    Ok(())
}

/// Test wallet key commands with an unencrypted key:
/// 1. key gen
/// 2. key find
/// 3. key list
#[test]
fn wallet_unencrypted_key_cmds() -> Result<()> {
    let test = setup::single_node_net()?;
    let key_alias = "test_key_1";

    // 1. key gen
    let mut cmd = run!(
        test,
        Bin::Wallet,
        &["key", "gen", "--alias", key_alias, "--unsafe-dont-encrypt"],
        Some(20),
    )?;
    cmd.exp_string(&format!(
        "Successfully added a key and an address with alias: \"{}\"",
        key_alias
    ))?;

    // 2. key find
    let mut cmd = run!(
        test,
        Bin::Wallet,
        &["key", "find", "--alias", key_alias],
        Some(20),
    )?;

    cmd.exp_string("Public key hash:")?;
    cmd.exp_string("Public key:")?;

    // 3. key list
    let mut cmd = run!(test, Bin::Wallet, &["key", "list"], Some(20))?;
    cmd.exp_string(&format!("Alias \"{}\" (not encrypted):", key_alias))?;

    Ok(())
}

/// Test wallet address commands:
/// 1. address gen
/// 2. address add
/// 3. address find
/// 4. address list
#[test]
fn wallet_address_cmds() -> Result<()> {
    let test = setup::single_node_net()?;
    let gen_address_alias = "test_address_1";
    let add_address_alias = "test_address_2";
    let add_address = "atest1v4ehgw36gs6yydf4xq6ngdpex5c5yw2zxgunqvfjgvurxv6ygsmr2dfcxfznxde4xuurw334uclqv3";

    // 1. address gen
    let mut cmd = run!(
        test,
        Bin::Wallet,
        &[
            "address",
            "gen",
            "--alias",
            gen_address_alias,
            "--unsafe-dont-encrypt",
        ],
        Some(20),
    )?;
    cmd.exp_string(&format!(
        "Successfully added a key and an address with alias: \"{}\"",
        gen_address_alias
    ))?;

    // 2. address add
    let mut cmd = run!(
        test,
        Bin::Wallet,
        &[
            "address",
            "add",
            "--address",
            add_address,
            "--alias",
            add_address_alias,
        ],
        Some(20),
    )?;
    cmd.exp_string(&format!(
        "Successfully added a key and an address with alias: \"{}\"",
        add_address_alias
    ))?;

    // 3. address find
    let mut cmd = run!(
        test,
        Bin::Wallet,
        &["address", "find", "--alias", gen_address_alias],
        Some(20),
    )?;
    cmd.exp_string("Found address")?;

    // 4. address list
    let mut cmd = run!(test, Bin::Wallet, &["address", "list"], Some(20))?;

    cmd.exp_string(&format!("\"{}\":", gen_address_alias))?;
    cmd.exp_string(&format!("\"{}\":", add_address_alias))?;

    Ok(())
}<|MERGE_RESOLUTION|>--- conflicted
+++ resolved
@@ -61,14 +61,10 @@
 
     // 3. key list
     let mut cmd = run!(test, Bin::Wallet, &["key", "list"], Some(20))?;
-<<<<<<< HEAD
-    cmd.exp_string(&format!("Alias \"{}\" (encrypted):", key_alias.to_lowercase()))?;
-=======
     cmd.exp_string(&format!(
         "Alias \"{}\" (encrypted):",
         key_alias.to_lowercase()
     ))?;
->>>>>>> 3a2196d1
 
     Ok(())
 }
