--- conflicted
+++ resolved
@@ -247,15 +247,6 @@
         run_as!(test, Who::Validator(0), Bin::Node, &["ledger"], Some(40))?;
 
     ledger.exp_string("Anoma ledger node started")?;
-<<<<<<< HEAD
-    let _bg_ledger = ledger.background();
-=======
-    if !cfg!(feature = "ABCI") {
-        ledger.exp_string("started node")?;
-    } else {
-        ledger.exp_string("Started node")?;
-    }
->>>>>>> 8a83ae9e
 
     let vp_user = wasm_abs_path(VP_USER_WASM);
     let vp_user = vp_user.to_string_lossy();
@@ -455,7 +446,6 @@
         run_as!(test, Who::Validator(0), Bin::Node, &["ledger"], Some(40))?;
 
     ledger.exp_string("Anoma ledger node started")?;
-    let _bg_ledger = ledger.background();
 
     let validator_one_rpc = get_actor_rpc(&test, &Who::Validator(0));
 
@@ -710,7 +700,6 @@
         run_as!(test, Who::Validator(0), Bin::Node, &["ledger"], Some(40))?;
 
     ledger.exp_string("Anoma ledger node started")?;
-    let _bg_ledger = ledger.background();
 
     let validator_one_rpc = get_actor_rpc(&test, &Who::Validator(0));
 
@@ -869,7 +858,6 @@
         run_as!(test, Who::Validator(0), Bin::Node, &["ledger"], Some(40))?;
 
     ledger.exp_string("Anoma ledger node started")?;
-    let _bg_ledger = ledger.background();
 
     let validator_one_rpc = get_actor_rpc(&test, &Who::Validator(0));
 
@@ -1710,15 +1698,6 @@
         run_as!(test, Who::Validator(0), Bin::Node, &["ledger"], Some(40))?;
 
     ledger.exp_string("Anoma ledger node started")?;
-<<<<<<< HEAD
-    let _bg_ledger = ledger.background();
-=======
-    if !cfg!(feature = "ABCI") {
-        ledger.exp_string("started node")?;
-    } else {
-        ledger.exp_string("Started node")?;
-    }
->>>>>>> 8a83ae9e
 
     let validator_one_rpc = get_actor_rpc(&test, &Who::Validator(0));
 
@@ -1911,15 +1890,6 @@
         run_as!(test, Who::Validator(0), Bin::Node, &["ledger"], Some(40))?;
 
     ledger.exp_string("Anoma ledger node started")?;
-<<<<<<< HEAD
-    let _bg_ledger = ledger.background();
-=======
-    if !cfg!(feature = "ABCI") {
-        ledger.exp_string("started node")?;
-    } else {
-        ledger.exp_string("Started node")?;
-    }
->>>>>>> 8a83ae9e
 
     let validator_one_rpc = get_actor_rpc(&test, &Who::Validator(0));
 
@@ -2169,15 +2139,6 @@
         run_as!(test, Who::Validator(0), Bin::Node, &["ledger"], Some(40))?;
 
     ledger.exp_string("Anoma ledger node started")?;
-<<<<<<< HEAD
-    let _bg_ledger = ledger.background();
-=======
-    if !cfg!(feature = "ABCI") {
-        ledger.exp_string("started node")?;
-    } else {
-        ledger.exp_string("Started node")?;
-    }
->>>>>>> 8a83ae9e
 
     let validator_one_rpc = get_actor_rpc(&test, &Who::Validator(0));
 
@@ -2524,15 +2485,6 @@
         run_as!(test, Who::Validator(0), Bin::Node, &["ledger"], Some(20))?;
 
     ledger.exp_string("Anoma ledger node started")?;
-<<<<<<< HEAD
-    let _bg_ledger = ledger.background();
-=======
-    if !cfg!(feature = "ABCI") {
-        ledger.exp_string("started node")?;
-    } else {
-        ledger.exp_string("Started node")?;
-    }
->>>>>>> 8a83ae9e
 
     let validator_one_rpc = get_actor_rpc(&test, &Who::Validator(0));
 
