--- conflicted
+++ resolved
@@ -9,13 +9,10 @@
 //! To keep the temporary files created by a test, use env var
 //! `ANOMA_E2E_KEEP_TEMP=true`.
 
-<<<<<<< HEAD
+use std::collections::HashMap;
 use std::fs::OpenOptions;
+use std::net::SocketAddr;
 use std::path::PathBuf;
-=======
-use std::collections::HashMap;
-use std::net::SocketAddr;
->>>>>>> 51bda2af
 use std::process::Command;
 use std::str::FromStr;
 use std::sync::Arc;
@@ -1010,7 +1007,6 @@
 }
 
 /// In this test we:
-<<<<<<< HEAD
 /// 1. Run the ledger node
 /// 2. Submit a valid proposal
 /// 3. Query the proposal
@@ -1194,18 +1190,7 @@
     Ok(())
 }
 
-fn generate_proposal_json(
-    proposal_path: PathBuf,
-    proposal_content: serde_json::Value,
-) {
-    let intent_writer = OpenOptions::new()
-        .create(true)
-        .write(true)
-        .truncate(true)
-        .open(proposal_path)
-        .unwrap();
-    serde_json::to_writer(intent_writer, &proposal_content).unwrap();
-=======
+/// In this test we:
 /// 1. Setup 2 genesis validators
 /// 2. Initialize a new network with the 2 validators
 /// 3. Setup and start the 2 genesis validator nodes and a non-validator node
@@ -1551,5 +1536,17 @@
     non_validator.exp_string(expected_result)?;
 
     Ok(())
->>>>>>> 51bda2af
+}
+
+fn generate_proposal_json(
+    proposal_path: PathBuf,
+    proposal_content: serde_json::Value,
+) {
+    let intent_writer = OpenOptions::new()
+        .create(true)
+        .write(true)
+        .truncate(true)
+        .open(proposal_path)
+        .unwrap();
+    serde_json::to_writer(intent_writer, &proposal_content).unwrap();
 }