--- conflicted
+++ resolved
@@ -9,13 +9,10 @@
 //! To keep the temporary files created by a test, use env var
 //! `ANOMA_E2E_KEEP_TEMP=true`.
 
-<<<<<<< HEAD
 use std::fs::OpenOptions;
 use std::path::PathBuf;
-=======
 use std::collections::HashMap;
 use std::net::SocketAddr;
->>>>>>> bab9a94a
 use std::process::Command;
 use std::str::FromStr;
 use std::sync::Arc;
@@ -1006,202 +1003,6 @@
 }
 
 /// In this test we:
-<<<<<<< HEAD
-/// 1. Run the ledger node
-/// 2. Submit a valid proposal
-/// 3. Query the proposal
-/// 4. Query token balance (submitted funds)
-/// 5. Query governance address balance
-/// 6. Submit an invalid proposal
-/// 7. Check invalid proposal was not accepted
-/// 8. Query token balance (funds shall not be submitted)
-#[test]
-fn proposal_submission() -> Result<()> {
-    let test = setup::network(|genesis| genesis, None)?;
-
-    // 1. Run the ledger node
-    let mut ledger =
-        run_as!(test, Who::Validator(0), Bin::Node, &["ledger"], Some(40))?;
-
-    ledger.exp_string("Anoma ledger node started")?;
-    if !cfg!(feature = "ABCI") {
-        ledger.exp_string("started node")?;
-    } else {
-        ledger.exp_string("Started node")?;
-    }
-
-    // 2. Submit valid proposal
-    let valid_proposal_json_path =
-        test.base_dir.path().join("valid_proposal.json");
-    let albert = find_address(&test, ALBERT)?;
-    let valid_proposal_json = json!(
-        {
-            "content": {
-                "title": "TheTitle",
-                "authors": "test@test.com",
-                "discussions-to": "www.github.com/anoma/aip/1",
-                "created": "2022-03-10T08:54:37Z",
-                "license": "MIT",
-                "abstract": "Ut convallis eleifend orci vel venenatis. Duis vulputate metus in lacus sollicitudin vestibulum. Suspendisse vel velit ac est consectetur feugiat nec ac urna. Ut faucibus ex nec dictum fermentum. Morbi aliquet purus at sollicitudin ultrices. Quisque viverra varius cursus. Praesent sed mauris gravida, pharetra turpis non, gravida eros. Nullam sed ex justo. Ut at placerat ipsum, sit amet rhoncus libero. Sed blandit non purus non suscipit. Phasellus sed quam nec augue bibendum bibendum ut vitae urna. Sed odio diam, ornare nec sapien eget, congue viverra enim.",
-                "motivation": "Ut convallis eleifend orci vel venenatis. Duis vulputate metus in lacus sollicitudin vestibulum. Suspendisse vel velit ac est consectetur feugiat nec ac urna. Ut faucibus ex nec dictum fermentum. Morbi aliquet purus at sollicitudin ultrices.",
-                "details": "Ut convallis eleifend orci vel venenatis. Duis vulputate metus in lacus sollicitudin vestibulum. Suspendisse vel velit ac est consectetur feugiat nec ac urna. Ut faucibus ex nec dictum fermentum. Morbi aliquet purus at sollicitudin ultrices. Quisque viverra varius cursus. Praesent sed mauris gravida, pharetra turpis non, gravida eros.",
-                "requires": "2"
-            },
-            "author": albert,
-            "voting_start_epoch": 9999,
-            "voting_end_epoch": 10002,
-            "grace_epoch": 10009
-        }
-    );
-    generate_proposal_json(
-        valid_proposal_json_path.clone(),
-        valid_proposal_json,
-    );
-
-    let validator_one_rpc = get_actor_rpc(&test, &Who::Validator(0));
-
-    let submit_proposal_args = vec![
-        "init-proposal",
-        "--data-path",
-        valid_proposal_json_path.to_str().unwrap(),
-        "--ledger-address",
-        &validator_one_rpc,
-    ];
-
-    let mut client = run!(test, Bin::Client, submit_proposal_args, Some(15))?;
-    client.exp_string("Transaction is valid.")?;
-    client.assert_success();
-
-    // 3. Query the proposal
-
-    let proposal_query_args = vec![
-        "query-proposal",
-        "--proposal-id",
-        "0",
-        "--ledger-address",
-        &validator_one_rpc,
-    ];
-
-    let mut client = run!(test, Bin::Client, proposal_query_args, Some(15))?;
-    client.exp_string("Proposal: 0")?;
-    client.assert_success();
-
-    // 4. Query token balance proposal author (submitted funds)
-    let query_balance_args = vec![
-        "balance",
-        "--owner",
-        ALBERT,
-        "--token",
-        XAN,
-        "--ledger-address",
-        &validator_one_rpc,
-    ];
-
-    let mut client = run!(test, Bin::Client, query_balance_args, Some(15))?;
-    client.exp_string("XAN: 999500")?;
-    client.assert_success();
-
-    // 5. Query token balance governance
-    let query_balance_args = vec![
-        "balance",
-        "--owner",
-        GOVERNANCE_ADDRESS,
-        "--token",
-        XAN,
-        "--ledger-address",
-        &validator_one_rpc,
-    ];
-
-    let mut client = run!(test, Bin::Client, query_balance_args, Some(15))?;
-    client.exp_string("XAN: 500")?;
-    client.assert_success();
-
-    // 6. Submit an invalid proposal
-    // proposal is invalid due to voting_end_epoch - voting_start_epoch < 3
-    let invalid_proposal_json_path =
-        test.base_dir.path().join("invalid_proposal.json");
-    let albert = find_address(&test, ALBERT)?;
-    let invalid_proposal_json = json!(
-        {
-            "content": {
-                "title": "TheTitle",
-                "authors": "test@test.com",
-                "discussions-to": "www.github.com/anoma/aip/1",
-                "created": "2022-03-10T08:54:37Z",
-                "license": "MIT",
-                "abstract": "Ut convallis eleifend orci vel venenatis. Duis vulputate metus in lacus sollicitudin vestibulum. Suspendisse vel velit ac est consectetur feugiat nec ac urna. Ut faucibus ex nec dictum fermentum. Morbi aliquet purus at sollicitudin ultrices. Quisque viverra varius cursus. Praesent sed mauris gravida, pharetra turpis non, gravida eros. Nullam sed ex justo. Ut at placerat ipsum, sit amet rhoncus libero. Sed blandit non purus non suscipit. Phasellus sed quam nec augue bibendum bibendum ut vitae urna. Sed odio diam, ornare nec sapien eget, congue viverra enim.",
-                "motivation": "Ut convallis eleifend orci vel venenatis. Duis vulputate metus in lacus sollicitudin vestibulum. Suspendisse vel velit ac est consectetur feugiat nec ac urna. Ut faucibus ex nec dictum fermentum. Morbi aliquet purus at sollicitudin ultrices.",
-                "details": "Ut convallis eleifend orci vel venenatis. Duis vulputate metus in lacus sollicitudin vestibulum. Suspendisse vel velit ac est consectetur feugiat nec ac urna. Ut faucibus ex nec dictum fermentum. Morbi aliquet purus at sollicitudin ultrices. Quisque viverra varius cursus. Praesent sed mauris gravida, pharetra turpis non, gravida eros.",
-                "requires": "2"
-            },
-            "author": albert,
-            "voting_start_epoch": 9999,
-            "voting_end_epoch": 10000,
-            "grace_epoch": 10009
-        }
-    );
-    generate_proposal_json(
-        invalid_proposal_json_path.clone(),
-        invalid_proposal_json,
-    );
-
-    let validator_one_rpc = get_actor_rpc(&test, &Who::Validator(0));
-
-    let submit_proposal_args = vec![
-        "init-proposal",
-        "--data-path",
-        invalid_proposal_json_path.to_str().unwrap(),
-        "--ledger-address",
-        &validator_one_rpc,
-    ];
-
-    let mut client = run!(test, Bin::Client, submit_proposal_args, Some(15))?;
-    client.exp_string("Transaction is invalid.")?;
-    client.assert_success();
-
-    // 7. Check invalid proposal was not accepted
-    let proposal_query_args = vec![
-        "query-proposal",
-        "--proposal-id",
-        "1",
-        "--ledger-address",
-        &validator_one_rpc,
-    ];
-
-    let mut client = run!(test, Bin::Client, proposal_query_args, Some(15))?;
-    client.exp_string("No valid proposal was found with id 1")?;
-    client.assert_success();
-
-    // 8. Query token balance (funds shall not be submitted)
-    let query_balance_args = vec![
-        "balance",
-        "--owner",
-        ALBERT,
-        "--token",
-        XAN,
-        "--ledger-address",
-        &validator_one_rpc,
-    ];
-
-    let mut client = run!(test, Bin::Client, query_balance_args, Some(15))?;
-    client.exp_string("XAN: 999500")?;
-    client.assert_success();
-
-    Ok(())
-}
-
-fn generate_proposal_json(
-    proposal_path: PathBuf,
-    proposal_content: serde_json::Value,
-) {
-    let intent_writer = OpenOptions::new()
-        .create(true)
-        .write(true)
-        .truncate(true)
-        .open(proposal_path)
-        .unwrap();
-    serde_json::to_writer(intent_writer, &proposal_content).unwrap();
-=======
 /// 1. Setup 2 genesis validators
 /// 2. Initialize a new network with the 2 validators
 /// 3. Setup and start the 2 genesis validator nodes and a non-validator node
@@ -1543,5 +1344,201 @@
     non_validator.exp_string(expected_result)?;
 
     Ok(())
->>>>>>> bab9a94a
+}
+
+/// In this test we:
+/// 1. Run the ledger node
+/// 2. Submit a valid proposal
+/// 3. Query the proposal
+/// 4. Query token balance (submitted funds)
+/// 5. Query governance address balance
+/// 6. Submit an invalid proposal
+/// 7. Check invalid proposal was not accepted
+/// 8. Query token balance (funds shall not be submitted)
+#[test]
+fn proposal_submission() -> Result<()> {
+    let test = setup::network(|genesis| genesis, None)?;
+
+    // 1. Run the ledger node
+    let mut ledger =
+        run_as!(test, Who::Validator(0), Bin::Node, &["ledger"], Some(40))?;
+
+    ledger.exp_string("Anoma ledger node started")?;
+    if !cfg!(feature = "ABCI") {
+        ledger.exp_string("started node")?;
+    } else {
+        ledger.exp_string("Started node")?;
+    }
+
+    // 2. Submit valid proposal
+    let valid_proposal_json_path =
+        test.base_dir.path().join("valid_proposal.json");
+    let albert = find_address(&test, ALBERT)?;
+    let valid_proposal_json = json!(
+        {
+            "content": {
+                "title": "TheTitle",
+                "authors": "test@test.com",
+                "discussions-to": "www.github.com/anoma/aip/1",
+                "created": "2022-03-10T08:54:37Z",
+                "license": "MIT",
+                "abstract": "Ut convallis eleifend orci vel venenatis. Duis vulputate metus in lacus sollicitudin vestibulum. Suspendisse vel velit ac est consectetur feugiat nec ac urna. Ut faucibus ex nec dictum fermentum. Morbi aliquet purus at sollicitudin ultrices. Quisque viverra varius cursus. Praesent sed mauris gravida, pharetra turpis non, gravida eros. Nullam sed ex justo. Ut at placerat ipsum, sit amet rhoncus libero. Sed blandit non purus non suscipit. Phasellus sed quam nec augue bibendum bibendum ut vitae urna. Sed odio diam, ornare nec sapien eget, congue viverra enim.",
+                "motivation": "Ut convallis eleifend orci vel venenatis. Duis vulputate metus in lacus sollicitudin vestibulum. Suspendisse vel velit ac est consectetur feugiat nec ac urna. Ut faucibus ex nec dictum fermentum. Morbi aliquet purus at sollicitudin ultrices.",
+                "details": "Ut convallis eleifend orci vel venenatis. Duis vulputate metus in lacus sollicitudin vestibulum. Suspendisse vel velit ac est consectetur feugiat nec ac urna. Ut faucibus ex nec dictum fermentum. Morbi aliquet purus at sollicitudin ultrices. Quisque viverra varius cursus. Praesent sed mauris gravida, pharetra turpis non, gravida eros.",
+                "requires": "2"
+            },
+            "author": albert,
+            "voting_start_epoch": 9999,
+            "voting_end_epoch": 10002,
+            "grace_epoch": 10009
+        }
+    );
+    generate_proposal_json(
+        valid_proposal_json_path.clone(),
+        valid_proposal_json,
+    );
+
+    let validator_one_rpc = get_actor_rpc(&test, &Who::Validator(0));
+
+    let submit_proposal_args = vec![
+        "init-proposal",
+        "--data-path",
+        valid_proposal_json_path.to_str().unwrap(),
+        "--ledger-address",
+        &validator_one_rpc,
+    ];
+
+    let mut client = run!(test, Bin::Client, submit_proposal_args, Some(15))?;
+    client.exp_string("Transaction is valid.")?;
+    client.assert_success();
+
+    // 3. Query the proposal
+
+    let proposal_query_args = vec![
+        "query-proposal",
+        "--proposal-id",
+        "0",
+        "--ledger-address",
+        &validator_one_rpc,
+    ];
+
+    let mut client = run!(test, Bin::Client, proposal_query_args, Some(15))?;
+    client.exp_string("Proposal: 0")?;
+    client.assert_success();
+
+    // 4. Query token balance proposal author (submitted funds)
+    let query_balance_args = vec![
+        "balance",
+        "--owner",
+        ALBERT,
+        "--token",
+        XAN,
+        "--ledger-address",
+        &validator_one_rpc,
+    ];
+
+    let mut client = run!(test, Bin::Client, query_balance_args, Some(15))?;
+    client.exp_string("XAN: 999500")?;
+    client.assert_success();
+
+    // 5. Query token balance governance
+    let query_balance_args = vec![
+        "balance",
+        "--owner",
+        GOVERNANCE_ADDRESS,
+        "--token",
+        XAN,
+        "--ledger-address",
+        &validator_one_rpc,
+    ];
+
+    let mut client = run!(test, Bin::Client, query_balance_args, Some(15))?;
+    client.exp_string("XAN: 500")?;
+    client.assert_success();
+
+    // 6. Submit an invalid proposal
+    // proposal is invalid due to voting_end_epoch - voting_start_epoch < 3
+    let invalid_proposal_json_path =
+        test.base_dir.path().join("invalid_proposal.json");
+    let albert = find_address(&test, ALBERT)?;
+    let invalid_proposal_json = json!(
+        {
+            "content": {
+                "title": "TheTitle",
+                "authors": "test@test.com",
+                "discussions-to": "www.github.com/anoma/aip/1",
+                "created": "2022-03-10T08:54:37Z",
+                "license": "MIT",
+                "abstract": "Ut convallis eleifend orci vel venenatis. Duis vulputate metus in lacus sollicitudin vestibulum. Suspendisse vel velit ac est consectetur feugiat nec ac urna. Ut faucibus ex nec dictum fermentum. Morbi aliquet purus at sollicitudin ultrices. Quisque viverra varius cursus. Praesent sed mauris gravida, pharetra turpis non, gravida eros. Nullam sed ex justo. Ut at placerat ipsum, sit amet rhoncus libero. Sed blandit non purus non suscipit. Phasellus sed quam nec augue bibendum bibendum ut vitae urna. Sed odio diam, ornare nec sapien eget, congue viverra enim.",
+                "motivation": "Ut convallis eleifend orci vel venenatis. Duis vulputate metus in lacus sollicitudin vestibulum. Suspendisse vel velit ac est consectetur feugiat nec ac urna. Ut faucibus ex nec dictum fermentum. Morbi aliquet purus at sollicitudin ultrices.",
+                "details": "Ut convallis eleifend orci vel venenatis. Duis vulputate metus in lacus sollicitudin vestibulum. Suspendisse vel velit ac est consectetur feugiat nec ac urna. Ut faucibus ex nec dictum fermentum. Morbi aliquet purus at sollicitudin ultrices. Quisque viverra varius cursus. Praesent sed mauris gravida, pharetra turpis non, gravida eros.",
+                "requires": "2"
+            },
+            "author": albert,
+            "voting_start_epoch": 9999,
+            "voting_end_epoch": 10000,
+            "grace_epoch": 10009
+        }
+    );
+    generate_proposal_json(
+        invalid_proposal_json_path.clone(),
+        invalid_proposal_json,
+    );
+
+    let validator_one_rpc = get_actor_rpc(&test, &Who::Validator(0));
+
+    let submit_proposal_args = vec![
+        "init-proposal",
+        "--data-path",
+        invalid_proposal_json_path.to_str().unwrap(),
+        "--ledger-address",
+        &validator_one_rpc,
+    ];
+
+    let mut client = run!(test, Bin::Client, submit_proposal_args, Some(15))?;
+    client.exp_string("Transaction is invalid.")?;
+    client.assert_success();
+
+    // 7. Check invalid proposal was not accepted
+    let proposal_query_args = vec![
+        "query-proposal",
+        "--proposal-id",
+        "1",
+        "--ledger-address",
+        &validator_one_rpc,
+    ];
+
+    let mut client = run!(test, Bin::Client, proposal_query_args, Some(15))?;
+    client.exp_string("No valid proposal was found with id 1")?;
+    client.assert_success();
+
+    // 8. Query token balance (funds shall not be submitted)
+    let query_balance_args = vec![
+        "balance",
+        "--owner",
+        ALBERT,
+        "--token",
+        XAN,
+        "--ledger-address",
+        &validator_one_rpc,
+    ];
+
+    let mut client = run!(test, Bin::Client, query_balance_args, Some(15))?;
+    client.exp_string("XAN: 999500")?;
+    client.assert_success();
+
+    Ok(())
+}
+
+fn generate_proposal_json(
+    proposal_path: PathBuf,
+    proposal_content: serde_json::Value,
+) {
+    let intent_writer = OpenOptions::new()
+        .create(true)
+        .write(true)
+        .truncate(true)
+        .open(proposal_path)
+        .unwrap();
+    serde_json::to_writer(intent_writer, &proposal_content).unwrap();
 }